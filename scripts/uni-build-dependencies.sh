#!/bin/sh -e

# uni-build-dependencies by don bright 2012. copyright assigned to
# Marius Kintel and Clifford Wolf, 2012. released under the GPL 2, or
# later, as described in the file named 'COPYING' in OpenSCAD's project root.

# This script builds most dependencies, both libraries and binary tools,
# of OpenSCAD for Linux/BSD. It is based on macosx-build-dependencies.sh
#
# By default it builds under $HOME/openscad_deps. You can alter this by
# setting the BASEDIR environment variable or with the 'out of tree'
# feature
#
# Usage:
#   cd openscad
#   . ./scripts/setenv-unibuild.sh
#   ./scripts/uni-build-dependencies.sh
#
# Out-of-tree usage:
#
#   cd somepath
#   . /path/to/openscad/scripts/setenv-unibuild.sh
#   /path/to/openscad/scripts/uni-build-dependencies.sh
#
# Prerequisites:
# - wget or curl
# - OpenGL (GL/gl.h)
# - GLU (GL/glu.h)
# - gcc
# - Qt4
#
# If your system lacks qt4, build like this:
#
#   ./scripts/uni-build-dependencies.sh qt4
#   . ./scripts/setenv-unibuild.sh #(Rerun to re-detect qt4)
#
# If your system lacks glu, gettext, or glib2, you can build them as well:
#
#   ./scripts/uni-build-dependencies.sh glu
#   ./scripts/uni-build-dependencies.sh glib2
#   ./scripts/uni-build-dependencies.sh gettext
#
# If you want to try Clang compiler (experimental, only works on linux):
#
#   . ./scripts/setenv-unibuild.sh clang
#
# If you want to try Qt5 (experimental)
#
#   . ./scripts/setenv-unibuild.sh qt5
#

printUsage()
{
  echo "Usage: $0"
  echo
}

detect_glu()
{
  detect_glu_result=
  if [ -e $DEPLOYDIR/include/GL/glu.h ]; then detect_glu_result=1; fi
  if [ -e /usr/include/GL/glu.h ]; then detect_glu_result=1; fi
  if [ -e /usr/local/include/GL/glu.h ]; then detect_glu_result=1; fi
  if [ -e /usr/pkg/X11R7/include/GL/glu.h ]; then detect_glu_result=1; fi
  return
}

build_glu()
{
  version=$1
  if [ -e $DEPLOYDIR/lib/libGLU.so ]; then
    echo "GLU already installed. not building"
    return
  fi
  echo "Building GLU" $version "..."
  cd $BASEDIR/src
  rm -rf glu-$version
  if [ ! -f glu-$version.tar.gz ]; then
    curl -O http://cgit.freedesktop.org/mesa/glu/snapshot/glu-$version.tar.gz
  fi
  tar xzf glu-$version.tar.gz
  cd glu-$version
  ./autogen.sh --prefix=$DEPLOYDIR
  make -j$NUMCPU
  make install
}

build_qt4()
{
  version=$1
  if [ -e $DEPLOYDIR/include/Qt ]; then
    echo "qt already installed. not building"
    return
  fi
  echo "Building Qt" $version "..."
  cd $BASEDIR/src
  rm -rf qt-everywhere-opensource-src-$version
  if [ ! -f qt-everywhere-opensource-src-$version.tar.gz ]; then
    curl -O http://releases.qt-project.org/qt4/source/qt-everywhere-opensource-src-$version.tar.gz
  fi
  tar xzf qt-everywhere-opensource-src-$version.tar.gz
  cd qt-everywhere-opensource-src-$version
  ./configure -prefix $DEPLOYDIR -opensource -confirm-license -fast -no-qt3support -no-svg -no-phonon -no-audio-backend -no-multimedia -no-javascript-jit -no-script -no-scripttools -no-declarative -no-xmlpatterns -nomake demos -nomake examples -nomake docs -nomake translations -no-webkit
  make -j$NUMCPU
  make install
  QTDIR=$DEPLOYDIR
  export QTDIR
  echo "----------"
  echo " Please set QTDIR to $DEPLOYDIR ( or run '. scripts/setenv-unibuild.sh' )"
  echo "----------"
}

build_bison()
{
  version=$1
  echo "Building bison" $version
  cd $BASEDIR/src
  rm -rf bison-$version
  if [ ! -f bison-$version.tar.gz ]; then
    curl --insecure -O http://ftp.gnu.org/gnu/bison/bison-$version.tar.gz
  fi
  tar zxf bison-$version.tar.gz
  cd bison-$version
  ./configure --prefix=$DEPLOYDIR
  make -j$NUMCPU
  make install
}

build_git()
{
  version=$1
  echo "Building git" $version "..."
  cd $BASEDIR/src
  rm -rf git-$version
  if [ ! -f git-$version.tar.gz ]; then
    curl --insecure -O http://git-core.googlecode.com/files/git-$version.tar.gz
  fi
  tar zxf git-$version.tar.gz
  cd git-$version
  ./configure --prefix=$DEPLOYDIR
  make -j$NUMCPU
  make install
}

build_cmake()
{
  version=$1
  echo "Building cmake" $version "..."
  cd $BASEDIR/src
  rm -rf cmake-$version
  if [ ! -f cmake-$version.tar.gz ]; then
    curl --insecure -O http://www.cmake.org/files/v2.8/cmake-$version.tar.gz
  fi
  tar zxf cmake-$version.tar.gz
  cd cmake-$version
  mkdir build
  cd build
  ../configure --prefix=$DEPLOYDIR
  make -j$NUMCPU
  make install
}

build_curl()
{
  version=$1
  echo "Building curl" $version "..."
  cd $BASEDIR/src
  rm -rf curl-$version
  if [ ! -f curl-$version.tar.bz2 ]; then
    wget http://curl.haxx.se/download/curl-$version.tar.bz2
  fi
  tar xjf curl-$version.tar.bz2
  cd curl-$version
  mkdir build
  cd build
  ../configure --prefix=$DEPLOYDIR
  make -j$NUMCPU
  make install
}

build_gmp()
{
  version=$1
  if [ -e $DEPLOYDIR/include/gmp.h ]; then
    echo "gmp already installed. not building"
    return
  fi
  echo "Building gmp" $version "..."
  cd $BASEDIR/src
  rm -rf gmp-$version
  if [ ! -f gmp-$version.tar.bz2 ]; then
    curl --insecure -O ftp://ftp.gmplib.org/pub/gmp-$version/gmp-$version.tar.bz2
  fi
  tar xjf gmp-$version.tar.bz2
  cd gmp-$version
  mkdir build
  cd build
  ../configure --prefix=$DEPLOYDIR --enable-cxx
  make -j$NUMCPU
  make install
}

build_mpfr()
{
  version=$1
  if [ -e $DEPLOYDIR/include/mpfr.h ]; then
    echo "mpfr already installed. not building"
    return
  fi
  echo "Building mpfr" $version "..."
  cd $BASEDIR/src
  rm -rf mpfr-$version
  if [ ! -f mpfr-$version.tar.bz2 ]; then
    curl --insecure -O http://www.mpfr.org/mpfr-$version/mpfr-$version.tar.bz2
  fi
  tar xjf mpfr-$version.tar.bz2
  cd mpfr-$version
  mkdir build
  cd build
  ../configure --prefix=$DEPLOYDIR --with-gmp=$DEPLOYDIR
  make -j$NUMCPU
  make install
  cd ..
}

build_boost()
{
  if [ -e $DEPLOYDIR/include/boost ]; then
    echo "boost already installed. not building"
    return
  fi
  version=$1
  bversion=`echo $version | tr "." "_"`
  echo "Building boost" $version "..."
  cd $BASEDIR/src
  rm -rf boost_$bversion
  if [ ! -f boost_$bversion.tar.bz2 ]; then
    curl --insecure -LO http://downloads.sourceforge.net/project/boost/boost/$version/boost_$bversion.tar.bz2
  fi
  if [ ! $? -eq 0 ]; then
    echo download failed. 
    exit 1
  fi
  tar xjf boost_$bversion.tar.bz2
  cd boost_$bversion
  if [ "`gcc --version|grep 4.7`" ]; then
    if [ "`echo $version | grep 1.47`" ]; then
      echo gcc 4.7 incompatible with boost 1.47. edit boost version in $0
      exit
    fi
  fi
  # We only need certain portions of boost
  if [ -e ./bootstrap.sh ]; then
    BSTRAPBIN=./bootstrap.sh
  else
    BSTRAPBIN=./configure
  fi
  $BSTRAPBIN --prefix=$DEPLOYDIR --with-libraries=thread,program_options,filesystem,system,regex
	if [ -e ./b2 ]; then
    BJAMBIN=./b2;
  elif [ -e ./bjam ]; then
    BJAMBIN=./bjam
  elif [ -e ./Makefile ]; then
    BJAMBIN=make
  fi
  if [ $CXX ]; then
    if [ $CXX = "clang++" ]; then
      $BJAMBIN -j$NUMCPU toolset=clang
    fi
  else
    $BJAMBIN -j$NUMCPU
  fi
  if [ $? = 0 ]; then
    $BJAMBIN install
  else
    echo boost build failed
    exit 1
  fi
  if [ "`ls $DEPLOYDIR/include/ | grep boost.[0-9]`" ]; then
    if [ ! -e $DEPLOYDIR/include/boost ]; then
      echo "boost is old, make a symlink to $DEPLOYDIR/include/boost & rerun"
      exit 1
    fi
  fi
}

build_cgal()
{
  if [ -e $DEPLOYDIR/include/CGAL/version.h ]; then
    echo "CGAL already installed. not building"
    return
  fi
  version=$1
  echo "Building CGAL" $version "..."
  cd $BASEDIR/src
  rm -rf CGAL-$version
  ver4_2="curl --insecure -O https://gforge.inria.fr/frs/download.php/32360/CGAL-4.2.tar.bz2"
  ver4_1="curl --insecure -O https://gforge.inria.fr/frs/download.php/31640/CGAL-4.1.tar.bz2"
  ver4_0_2="curl --insecure -O https://gforge.inria.fr/frs/download.php/31174/CGAL-4.0.2.tar.bz2"
  ver4_0="curl --insecure -O https://gforge.inria.fr/frs/download.php/30387/CGAL-4.0.tar.gz"
  ver3_9="curl --insecure -O https://gforge.inria.fr/frs/download.php/29125/CGAL-3.9.tar.gz"
  ver3_8="curl --insecure -O https://gforge.inria.fr/frs/download.php/28500/CGAL-3.8.tar.gz"
  ver3_7="curl --insecure -O https://gforge.inria.fr/frs/download.php/27641/CGAL-3.7.tar.gz"
  vernull="echo already downloaded..skipping"
  download_cmd=ver`echo $version | sed s/"\."/"_"/ | sed s/"\."/"_"/`

  if [ -e CGAL-$version.tar.gz ]; then
    download_cmd=vernull;
  fi
  if [ -e CGAL-$version.tar.bz2 ]; then
    download_cmd=vernull;
  fi

  eval echo "$"$download_cmd
  `eval echo "$"$download_cmd`

  zipper=gzip
  suffix=gz
  if [ -e CGAL-$version.tar.bz2 ]; then
    zipper=bzip2
    suffix=bz2
  fi

  $zipper -f -d CGAL-$version.tar.$suffix;
  tar xf CGAL-$version.tar

  cd CGAL-$version

  # older cmakes have buggy FindBoost that can result in
  # finding the system libraries but OPENSCAD_LIBRARIES include paths
  FINDBOOST_CMAKE=$OPENSCAD_SCRIPTDIR/../tests/FindBoost.cmake
  cp $FINDBOOST_CMAKE ./cmake/modules/

  mkdir bin
  cd bin
  rm -rf ./*
  if [ "`uname -a| grep ppc64`" ]; then
    CGAL_BUILDTYPE="Release" # avoid assertion violation
  else
    CGAL_BUILDTYPE="Debug"
  fi

  DEBUGBOOSTFIND=0 # for debugging FindBoost.cmake (not for debugging boost)
  Boost_NO_SYSTEM_PATHS=1
  if [ "`echo $2 | grep use-sys-libs`" ]; then
    cmake -DCMAKE_INSTALL_PREFIX=$DEPLOYDIR -DWITH_CGAL_Qt3=OFF -DWITH_CGAL_Qt4=OFF -DWITH_CGAL_ImageIO=OFF -DCMAKE_BUILD_TYPE=$CGAL_BUILDTYPE -DBoost_DEBUG=$DEBUGBOOSTFIND ..
  else
    cmake -DCMAKE_INSTALL_PREFIX=$DEPLOYDIR -DGMP_INCLUDE_DIR=$DEPLOYDIR/include -DGMP_LIBRARIES=$DEPLOYDIR/lib/libgmp.so -DGMPXX_LIBRARIES=$DEPLOYDIR/lib/libgmpxx.so -DGMPXX_INCLUDE_DIR=$DEPLOYDIR/include -DMPFR_INCLUDE_DIR=$DEPLOYDIR/include -DMPFR_LIBRARIES=$DEPLOYDIR/lib/libmpfr.so -DWITH_CGAL_Qt3=OFF -DWITH_CGAL_Qt4=OFF -DWITH_CGAL_ImageIO=OFF -DBOOST_LIBRARYDIR=$DEPLOYDIR/lib -DBOOST_INCLUDEDIR=$DEPLOYDIR/include -DCMAKE_BUILD_TYPE=$CGAL_BUILDTYPE -DBoost_DEBUG=$DEBUGBOOSTFIND -DBoost_NO_SYSTEM_PATHS=1 ..
  fi
  make -j$NUMCPU
  make install
}

build_glew()
{
  GLEW_INSTALLED=
  if [ -e $DEPLOYDIR/lib64/libGLEW.so ]; then
    GLEW_INSTALLED=1
  fi
  if [ -e $DEPLOYDIR/lib/libGLEW.so ]; then
    GLEW_INSTALLED=1
  fi
  if [ $GLEW_INSTALLED ]; then
    echo "glew already installed. not building"
    return
  fi
  version=$1
  echo "Building GLEW" $version "..."
  cd $BASEDIR/src
  rm -rf glew-$version
  if [ ! -f glew-$version.tgz ]; then
    curl --insecure -LO http://downloads.sourceforge.net/project/glew/glew/$version/glew-$version.tgz
  fi
  tar xzf glew-$version.tgz
  cd glew-$version
  mkdir -p $DEPLOYDIR/lib/pkgconfig

  # Glew's makefile is not built for Linux Multiarch. We aren't trying
  # to fix everything here, just the test machines OScad normally runs on

  # Fedora 64-bit
  if [ "`uname -m | grep 64`" ]; then
    if [ -e /usr/lib64/libXmu.so.6 ]; then
      sed -ibak s/"\-lXmu"/"\-L\/usr\/lib64\/libXmu.so.6"/ config/Makefile.linux
    fi
  fi

  # debian hurd i386
  if [ "`uname -m | grep 386`" ]; then
    if [ -e /usr/lib/i386-gnu/libXi.so.6 ]; then
      sed -ibak s/"-lXi"/"\-L\/usr\/lib\/i386-gnu\/libXi.so.6"/ config/Makefile.gnu
    fi
  fi

  # clang linux
  if [ $CC ]; then
    sed -ibak s/"CC = cc"/"# CC = cc"/ config/Makefile.linux
  fi

  MAKER=make
  if [ "`uname | grep BSD`" ]; then
    if [ "`command -v gmake`" ]; then
      MAKER=gmake
    else
      echo "building glew on BSD requires gmake (gnu make)"
      exit
    fi
  fi

  GLEW_DEST=$DEPLOYDIR $MAKER -j$NUMCPU
  GLEW_DEST=$DEPLOYDIR $MAKER install
}

<<<<<<< HEAD
=======
build_gettext()
{
  version=$1
  echo "Building gettext $version..."

  cd "$BASEDIR"/src
  rm -rf "gettext-$version"
  if [ ! -f "glib-$version.tar.xz" ]; then
    curl --insecure -LO "http://ftpmirror.gnu.org/gettext/gettext-$version.tar.gz"
  fi
  tar xzf "gettext-$version.tar.gz"
  cd "gettext-$version"

  ./configure --prefix="$DEPLOYDIR"
  make -j4
  make install
}

build_glib2()
{
  version="$1"
  maj_min_version="${version%.*}" #Drop micro

  if [ -e $DEPLOYDIR/lib/glib-2.0 ]; then
    echo "glib2 already installed. not building"
    return
  fi

  echo "Building glib2 $version..."
  cd "$BASEDIR"/src
  rm -rf "glib-$version"
  if [ ! -f "glib-$version.tar.xz" ]; then
    curl --insecure -LO "http://ftp.gnome.org/pub/gnome/sources/glib/$maj_min_version/glib-$version.tar.xz"
  fi
  tar xJf "glib-$version.tar.xz"
  cd "glib-$version"

  ./configure --disable-gtk-doc --disable-man --prefix="$DEPLOYDIR" CFLAGS="-I$DEPLOYDIR/include" LDFLAGS="-L$DEPLOYDIR/lib"
  make -j$NUMCPU
  make install
}

>>>>>>> 80f8b850
build_opencsg()
{
  if [ -e $DEPLOYDIR/lib/libopencsg.so ]; then
    echo "OpenCSG already installed. not building"
    return
  fi
  version=$1
  echo "Building OpenCSG" $version "..."
  cd $BASEDIR/src
  rm -rf OpenCSG-$version
  if [ ! -f OpenCSG-$version.tar.gz ]; then
    curl --insecure -O http://www.opencsg.org/OpenCSG-$version.tar.gz
  fi
  tar xzf OpenCSG-$version.tar.gz
  cd OpenCSG-$version

  # modify the .pro file for qmake, then use qmake to
  # manually rebuild the src/Makefile (some systems don't auto-rebuild it)

  cp opencsg.pro opencsg.pro.bak
  cat opencsg.pro.bak | sed s/example// > opencsg.pro

  if [ "`command -v qmake-qt4`" ]; then
    OPENCSG_QMAKE=qmake-qt4
  elif [ "`command -v qmake4`" ]; then
    OPENCSG_QMAKE=qmake4
  elif [ "`command -v qmake`" ]; then
    OPENCSG_QMAKE=qmake
  else
    echo qmake not found... using standard OpenCSG makefiles
    OPENCSG_QMAKE=make
    cp Makefile Makefile.bak
    cp src/Makefile src/Makefile.bak

    cat Makefile.bak | sed s/example// |sed s/glew// > Makefile
    cat src/Makefile.bak | sed s@^INCPATH.*@INCPATH\ =\ -I$BASEDIR/include\ -I../include\ -I..\ -I.@ > src/Makefile
    cp src/Makefile src/Makefile.bak2
    cat src/Makefile.bak2 | sed s@^LIBS.*@LIBS\ =\ -L$BASEDIR/lib\ -L/usr/X11R6/lib\ -lGLU\ -lGL@ > src/Makefile
    tmp=$version
    detect_glu
    if [ ! $detect_glu_result ]; then build_glu 9.0.0 ; fi
    version=$tmp
  fi

  cd $BASEDIR/src/OpenCSG-$version/src
  $OPENCSG_QMAKE

  cd $BASEDIR/src/OpenCSG-$version
  $OPENCSG_QMAKE

  make

  ls lib/* include/*
  if [ -e lib/.libs ]; then ls lib/.libs/*; fi # netbsd
  echo "installing to -->" $DEPLOYDIR
  mkdir -p $DEPLOYDIR/lib
  mkdir -p $DEPLOYDIR/include
  install lib/* $DEPLOYDIR/lib
  install include/* $DEPLOYDIR/include
  if [ -e lib/.libs ]; then install lib/.libs/* $DEPLOYDIR/lib; fi #netbsd

  cd $BASEDIR
}

build_eigen()
{
  version=$1
  if [ -e $DEPLOYDIR/include/eigen3 ]; then
    if [ `echo $version | grep 3....` ]; then
      echo "Eigen3 already installed. not building"
      return
    fi
  fi
  echo "Building eigen" $version "..."
  cd $BASEDIR/src
  rm -rf eigen-$version
  EIGENDIR="none"
  if [ $version = "3.1.1" ]; then EIGENDIR=eigen-eigen-43d9075b23ef; fi
  if [ $EIGENDIR = "none" ]; then
    echo Unknown eigen version. Please edit script.
    exit 1
  fi
  rm -rf ./$EIGENDIR
  if [ ! -f eigen-$version.tar.bz2 ]; then
    curl --insecure -LO http://bitbucket.org/eigen/eigen/get/$version.tar.bz2
    mv $version.tar.bz2 eigen-$version.tar.bz2
  fi
  tar xjf eigen-$version.tar.bz2
  ln -s ./$EIGENDIR eigen-$version
  cd eigen-$version
  mkdir build
  cd build
  cmake -DCMAKE_INSTALL_PREFIX=$DEPLOYDIR -DEIGEN_TEST_NO_OPENGL=1 ..
  make -j$NUMCPU
  make install
}


# glib2 and dependencies

build_gettext()
{
  version=$1
  echo "Building gettext $version..."

  cd "$BASEDIR"/src
  rm -rf "gettext-$version"
  if [ ! -f "glib-$version.tar.gz" ]; then
    curl --insecure -LO "http://ftpmirror.gnu.org/gettext/gettext-$version.tar.gz"
  fi
  tar xzf "gettext-$version.tar.gz"
  cd "gettext-$version"

  ./configure --prefix="$DEPLOYDIR"
  make -j$NUMCPU
  make install
}

build_pkgconfig()
{
  if [ "`command -v pkg-config`" ]; then
    echo "pkg-config already installed. not building"
    return
  fi
  version=$1
  echo "Building pkg-config $version..."

  cd "$BASEDIR"/src
  rm -rf "pkg-config-$version"
  if [ ! -f "pkg-config-$version.tar.gz" ]; then
    curl --insecure -LO "http://pkgconfig.freedesktop.org/releases/pkg-config-$version.tar.gz"
  fi
  tar xzf "pkg-config-$version.tar.gz"
  cd "pkg-config-$version"

  ./configure --prefix="$DEPLOYDIR" --with-internal-glib
  make -j$NUMCPU
  make install
}

build_libffi()
{
  if [ -e $DEPLOYDIR/include/ffi.h ]; then
    echo "libffi already installed. not building"
    return
  fi
  version=$1
  echo "Building libffi $version..."

  cd "$BASEDIR"/src
  rm -rf "libffi-$version"
  if [ ! -f "libffi-$version.tar.gz" ]; then
    curl --insecure -LO "ftp://sourceware.org/pub/libffi/libffi-$version.tar.gz"
    curl --insecure -LO "http://www.linuxfromscratch.org/patches/blfs/svn/libffi-$version-includedir-1.patch"
  fi
  tar xzf "libffi-$version.tar.gz"
  cd "libffi-$version"
  if [ ! "`command -v patch`" ]; then
    echo cannot proceed, need 'patch' program
    exit 1
  fi
  patch -Np1 -i ../libffi-3.0.13-includedir-1.patch
  ./configure --prefix="$DEPLOYDIR"
  make -j$NUMCPU
  make install
}

build_glib2()
{
  version="$1"
  maj_min_version="${version%.*}" #Drop micro

  if [ -e $DEPLOYDIR/lib/glib-2.0 ]; then
    echo "glib2 already installed. not building"
    return
  fi

  echo "Building glib2 $version..."
  cd "$BASEDIR"/src
  rm -rf "glib-$version"
  if [ ! -f "glib-$version.tar.xz" ]; then
    curl --insecure -LO "http://ftp.gnome.org/pub/gnome/sources/glib/$maj_min_version/glib-$version.tar.xz"
  fi
  tar xJf "glib-$version.tar.xz"
  cd "glib-$version"

  ./configure --disable-gtk-doc --disable-man --prefix="$DEPLOYDIR" CFLAGS="-I$DEPLOYDIR/include" LDFLAGS="-L$DEPLOYDIR/lib"
  make -j$NUMCPU
  make install
}

## end of glib2 stuff

# this section allows 'out of tree' builds, as long as the system has
# the 'dirname' command installed

if [ "`command -v dirname`" ]; then
  RUNDIR=$PWD
  OPENSCAD_SCRIPTDIR=`dirname $0`
  cd $OPENSCAD_SCRIPTDIR
  OPENSCAD_SCRIPTDIR=$PWD
  cd $RUNDIR
else
  if [ ! -f openscad.pro ]; then
    echo "Must be run from the OpenSCAD source root directory (dont have 'dirname')"
    exit 1
  else
    OPENSCAD_SCRIPTDIR=$PWD
  fi
fi

. $OPENSCAD_SCRIPTDIR/setenv-unibuild.sh # '.' is equivalent to 'source'
SRCDIR=$BASEDIR/src

if [ ! $NUMCPU ]; then
  echo "Note: The NUMCPU environment variable can be set for paralell builds"
  NUMCPU=1
fi

if [ ! -d $BASEDIR/bin ]; then
  mkdir -p $BASEDIR/bin
fi

echo "Using basedir:" $BASEDIR
echo "Using deploydir:" $DEPLOYDIR
echo "Using srcdir:" $SRCDIR
echo "Number of CPUs for parallel builds:" $NUMCPU
mkdir -p $SRCDIR $DEPLOYDIR

# this section builds some basic tools, if they are missing or outdated
# they are installed under $BASEDIR/bin which we have added to our PATH

if [ ! "`command -v curl`" ]; then
  build_curl 7.26.0
fi

if [ ! "`command -v bison`" ]; then
  build_bison 2.6.1
fi

# NB! For cmake, also update the actual download URL in the function
if [ ! "`command -v cmake`" ]; then
  build_cmake 2.8.8
fi
# see README for needed version (this should match 1<minimum)
if [ "`cmake --version | grep 'version 2.[1-8][^0-9][1-4] '`" ]; then
  build_cmake 2.8.8
fi

# Singly build certain tools or libraries
if [ $1 ]; then
  if [ $1 = "git" ]; then
    build_git 1.7.10.3
    exit $?
  fi
  if [ $1 = "cgal" ]; then
    build_cgal 4.0.2 use-sys-libs
    exit $?
  fi
  if [ $1 = "opencsg" ]; then
    build_opencsg 1.3.2
    exit $?
  fi
  if [ $1 = "qt4" ]; then
    # such a huge build, put here by itself
    build_qt4 4.8.4
    exit $?
  fi
  if [ $1 = "glu" ]; then
    # Mesa and GLU split in late 2012, so it's not on some systems
    build_glu 9.0.0
    exit $?
  fi
  if [ $1 = "gettext" ]; then
    # such a huge build, put here by itself
    build_gettext 0.18.3.1
    exit $?
  fi
  if [ $1 = "glib2" ]; then
    # such a huge build, put here by itself
<<<<<<< HEAD
    build_pkgconfig 0.28
    build_libffi 3.0.13
    #build_gettext 0.18.3.1
=======
>>>>>>> 80f8b850
    build_glib2 2.38.2
    exit $?
  fi
fi


# todo - cgal 4.02 for gcc<4.7, gcc 4.2 for above

#
# Main build of libraries
# edit version numbers here as needed.
# This is only for libraries most systems won't have new enough versions of.
# For big things like Qt4, see the notes at the head of this file on
# building individual dependencies.
#

build_eigen 3.1.1
build_gmp 5.0.5
build_mpfr 3.1.1
build_boost 1.53.0
# NB! For CGAL, also update the actual download URL in the function
build_cgal 4.0.2
build_glew 1.9.0
build_opencsg 1.3.2

echo "OpenSCAD dependencies built and installed to " $BASEDIR<|MERGE_RESOLUTION|>--- conflicted
+++ resolved
@@ -411,8 +411,6 @@
   GLEW_DEST=$DEPLOYDIR $MAKER install
 }
 
-<<<<<<< HEAD
-=======
 build_gettext()
 {
   version=$1
@@ -455,7 +453,6 @@
   make install
 }
 
->>>>>>> 80f8b850
 build_opencsg()
 {
   if [ -e $DEPLOYDIR/lib/libopencsg.so ]; then
@@ -736,12 +733,9 @@
   fi
   if [ $1 = "glib2" ]; then
     # such a huge build, put here by itself
-<<<<<<< HEAD
     build_pkgconfig 0.28
     build_libffi 3.0.13
     #build_gettext 0.18.3.1
-=======
->>>>>>> 80f8b850
     build_glib2 2.38.2
     exit $?
   fi
