# cross compilation unix->win32
BUILDTYPE=$$(OPENSCAD_BUILD)
contains( BUILDTYPE, MXECROSS ) {
  message("mxe cross")
  LIBS += mingw-cross-env/lib/libglew32s.a 
  LIBS += mingw-cross-env/lib/libglut.a 
  LIBS += mingw-cross-env/lib/libopengl32.a 
<<<<<<< HEAD
#  LIBS += mingw-cross-env/lib/libboost_thread_win32-mt.a
=======
  LIBS += mingw-cross-env/lib/libboost_thread_win32-mt.a
  LIBS += mingw-cross-env/lib/libboost_program_options-mt.a
  LIBS += mingw-cross-env/lib/libboost_filesystem-mt.a
  LIBS += mingw-cross-env/lib/libboost_system-mt.a
  LIBS += mingw-cross-env/lib/libboost_regex-mt.a
  LIBS += mingw-cross-env/lib/libboost_chrono-mt.a
>>>>>>> 59797d7b
  LIBS += mingw-cross-env/lib/libGLEW.a 
  LIBS += mingw-cross-env/lib/libglu32.a 
  LIBS += mingw-cross-env/lib/libopencsg.a 
  LIBS += mingw-cross-env/lib/libmpfr.a 
  LIBS += mingw-cross-env/lib/libgmp.a 
  LIBS += mingw-cross-env/lib/libCGAL.a
  LIBS += mingw-cross-env/lib/libfontconfig.a
  LIBS += mingw-cross-env/lib/libfreetype.a
  LIBS += mingw-cross-env/lib/libharfbuzz.a
  LIBS += mingw-cross-env/lib/libbz2.a
  LIBS += mingw-cross-env/lib/liblzma.a
  LIBS += mingw-cross-env/lib/libzip.a
  LIBS += mingw-cross-env/lib/libexpat.a
  LIBS += mingw-cross-env/lib/libintl.a
  LIBS += mingw-cross-env/lib/libiconv.a
  LIBS -= -lremoveme
  DEFINES += BOOST_THREAD_USE_LIB
  DEFINES += GLEW_STATIC
  DEFINES += LIBXML_STATIC
  QMAKE_CXXFLAGS += -fpermissive -frounding-math
  QMAKE_DEL_FILE = rm -f
  QMAKE_CXXFLAGS_WARN_ON += -Wno-unused-local-typedefs #eigen3
}

CONFIG(mingw-cross-env-shared) {
  # on MXE, the shared library .dll files are under 'bin' not 'lib'.
  QMAKE_LFLAGS += -L./mingw-cross-env/bin
  LIBS += -lglew32 -lglut -lopengl32 -lGLEW -lglu32
  LIBS += -lopencsg -lmpfr -lgmp -lCGAL 
  LIBS += -lfontconfig -lfreetype -lharfbuzz -lbz2 -lexpat -lintl -liconv
  DEFINES += BOOST_STATIC
  DEFINES += Boost_USE_STATIC_LIBS
}<|MERGE_RESOLUTION|>--- conflicted
+++ resolved
@@ -5,16 +5,12 @@
   LIBS += mingw-cross-env/lib/libglew32s.a 
   LIBS += mingw-cross-env/lib/libglut.a 
   LIBS += mingw-cross-env/lib/libopengl32.a 
-<<<<<<< HEAD
-#  LIBS += mingw-cross-env/lib/libboost_thread_win32-mt.a
-=======
   LIBS += mingw-cross-env/lib/libboost_thread_win32-mt.a
   LIBS += mingw-cross-env/lib/libboost_program_options-mt.a
   LIBS += mingw-cross-env/lib/libboost_filesystem-mt.a
   LIBS += mingw-cross-env/lib/libboost_system-mt.a
   LIBS += mingw-cross-env/lib/libboost_regex-mt.a
   LIBS += mingw-cross-env/lib/libboost_chrono-mt.a
->>>>>>> 59797d7b
   LIBS += mingw-cross-env/lib/libGLEW.a 
   LIBS += mingw-cross-env/lib/libglu32.a 
   LIBS += mingw-cross-env/lib/libopencsg.a 
