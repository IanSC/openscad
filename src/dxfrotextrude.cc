/*
 *  OpenSCAD (www.openscad.org)
 *  Copyright (C) 2009-2011 Clifford Wolf <clifford@clifford.at> and
 *                          Marius Kintel <marius@kintel.net>
 *
 *  This program is free software; you can redistribute it and/or modify
 *  it under the terms of the GNU General Public License as published by
 *  the Free Software Foundation; either version 2 of the License, or
 *  (at your option) any later version.
 *
 *  As a special exception, you have permission to link this program
 *  with the CGAL library and distribute executables, as long as you
 *  follow the requirements of the GNU GPL in regard to all of the
 *  software in the executable aside from CGAL.
 *
 *  This program is distributed in the hope that it will be useful,
 *  but WITHOUT ANY WARRANTY; without even the implied warranty of
 *  MERCHANTABILITY or FITNESS FOR A PARTICULAR PURPOSE.  See the
 *  GNU General Public License for more details.
 *
 *  You should have received a copy of the GNU General Public License
 *  along with this program; if not, write to the Free Software
 *  Foundation, Inc., 59 Temple Place, Suite 330, Boston, MA  02111-1307  USA
 *
 */

#include "dxfrotextrudenode.h"
#include "module.h"
#include "context.h"
#include "printutils.h"
#include "builtin.h"
#include "polyset.h"
#include "dxfdata.h"
#include "progress.h"
#include "visitor.h"
#include "PolySetRenderer.h"
#include "openscad.h" // get_fragments_from_r()

<<<<<<< HEAD
#include <sys/types.h>
#include <sys/stat.h>
#include <unistd.h>
#include <sstream>

=======
>>>>>>> 1754a970
#include <QTime>
#include <QApplication>
#include <QProgressDialog>
#include <QDateTime>
#include <QFileInfo>

class DxfRotateExtrudeModule : public AbstractModule
{
public:
	DxfRotateExtrudeModule() { }
	virtual AbstractNode *evaluate(const Context *ctx, const ModuleInstantiation *inst) const;
};

AbstractNode *DxfRotateExtrudeModule::evaluate(const Context *ctx, const ModuleInstantiation *inst) const
{
	DxfRotateExtrudeNode *node = new DxfRotateExtrudeNode(inst);

	QVector<QString> argnames = QVector<QString>() << "file" << "layer" << "origin" << "scale";
	QVector<Expression*> argexpr;

	Context c(ctx);
	c.args(argnames, argexpr, inst->argnames, inst->argvalues);

	node->fn = c.lookup_variable("$fn").num;
	node->fs = c.lookup_variable("$fs").num;
	node->fa = c.lookup_variable("$fa").num;

	Value file = c.lookup_variable("file");
	Value layer = c.lookup_variable("layer", true);
	Value convexity = c.lookup_variable("convexity", true);
	Value origin = c.lookup_variable("origin", true);
	Value scale = c.lookup_variable("scale", true);

	if (!file.text.empty())
		node->filename = c.get_absolute_path(QString::fromStdString(file.text));

	node->layername = QString::fromStdString(layer.text);
	node->convexity = (int)convexity.num;
	origin.getv2(node->origin_x, node->origin_y);
	node->scale = scale.num;

	if (node->convexity <= 0)
		node->convexity = 1;

	if (node->scale <= 0)
		node->scale = 1;

	if (node->filename.isEmpty()) {
		foreach (ModuleInstantiation *v, inst->children) {
			AbstractNode *n = v->evaluate(inst->ctx);
			if (n)
				node->children.append(n);
		}
	}

	return node;
}

void register_builtin_dxf_rotate_extrude()
{
	builtin_modules["dxf_rotate_extrude"] = new DxfRotateExtrudeModule();
	builtin_modules["rotate_extrude"] = new DxfRotateExtrudeModule();
}

PolySet *DxfRotateExtrudeNode::render_polyset(render_mode_e mode, 
																							PolySetRenderer *renderer) const
{
	if (!renderer) {
		PRINTF("WARNING: No suitable PolySetRenderer found for %s module!", this->name().c_str());
		PolySet *ps = new PolySet();
		ps->is2d = true;
		return ps;
	}

	print_messages_push();

<<<<<<< HEAD
	PolySet *ps = renderer->renderPolySet(*this, mode);
	
=======
	PolySet *ps = new PolySet();
	ps->convexity = convexity;

	for (int i = 0; i < dxf->paths.count(); i++)
	{
		double max_x = 0;
		for (int j = 0; j < dxf->paths[i].points.count(); j++) {
			max_x = fmax(max_x, dxf->paths[i].points[j]->x);
		}

		int fragments = get_fragments_from_r(max_x, fn, fs, fa);

        double ***points;
        points = new double**[fragments];
        for (int j=0; j < fragments; j++) {
            points[j] = new double*[dxf->paths[i].points.count()];
            for (int k=0; k < dxf->paths[i].points.count(); k++)
                points[j][k] = new double[3];
        }

		for (int j = 0; j < fragments; j++) {
			double a = (j*2*M_PI) / fragments;
			for (int k = 0; k < dxf->paths[i].points.count(); k++) {
				if (dxf->paths[i].points[k]->x == 0) {
					points[j][k][0] = 0;
					points[j][k][1] = 0;
				} else {
					points[j][k][0] = dxf->paths[i].points[k]->x * sin(a);
					points[j][k][1] = dxf->paths[i].points[k]->x * cos(a);
				}
				points[j][k][2] = dxf->paths[i].points[k]->y;
			}
		}

		for (int j = 0; j < fragments; j++) {
			int j1 = j + 1 < fragments ? j + 1 : 0;
			for (int k = 0; k < dxf->paths[i].points.count(); k++) {
				int k1 = k + 1 < dxf->paths[i].points.count() ? k + 1 : 0;
				if (points[j][k][0] != points[j1][k][0] ||
						points[j][k][1] != points[j1][k][1] ||
						points[j][k][2] != points[j1][k][2]) {
					ps->append_poly();
					ps->append_vertex(points[j ][k ][0],
							points[j ][k ][1], points[j ][k ][2]);
					ps->append_vertex(points[j1][k ][0],
							points[j1][k ][1], points[j1][k ][2]);
					ps->append_vertex(points[j ][k1][0],
							points[j ][k1][1], points[j ][k1][2]);
				}
				if (points[j][k1][0] != points[j1][k1][0] ||
						points[j][k1][1] != points[j1][k1][1] ||
						points[j][k1][2] != points[j1][k1][2]) {
					ps->append_poly();
					ps->append_vertex(points[j ][k1][0],
							points[j ][k1][1], points[j ][k1][2]);
					ps->append_vertex(points[j1][k ][0],
							points[j1][k ][1], points[j1][k ][2]);
					ps->append_vertex(points[j1][k1][0],
							points[j1][k1][1], points[j1][k1][2]);
				}
			}
		}

        for (int j=0; j < fragments; j++) {
            for (int k=0; k < dxf->paths[i].points.count(); k++)
                delete[] points[j][k];
            delete[] points[j];
        }
        delete[] points;
	}

	PolySet::ps_cache.insert(key, new PolySet::ps_cache_entry(ps->link()));
>>>>>>> 1754a970
	print_messages_pop();

	return ps;
}

std::string DxfRotateExtrudeNode::toString() const
{
<<<<<<< HEAD
	std::stringstream stream;

	struct stat st;
	memset(&st, 0, sizeof(struct stat));
	stat(filename.toAscii().data(), &st);
	stream << this->name() << "("
		"file = \"" << this->filename << "\", "
		"cache = \"" << std::hex << (int)st.st_mtime << "." << (int)st.st_size << "\", "
		"layer = \"" << this->layername << "\", "
		"origin = [ " << std::dec << this->origin_x << " " << this->origin_y << " ], "
		"scale = " << this->scale << ", "
		"convexity = " << this->convexity << ", "
		"$fn = " << this->fn << ", $fa = " << this->fa << ", $fs = " << this->fs << ")";

	return stream.str();
}
=======
	if (dump_cache.isEmpty()) {
		QString text;
		QFileInfo fileInfo(filename);
		text.sprintf("rotate_extrude(file = \"%s\", cache = \"%x.%x\", layer = \"%s\", "
				"origin = [ %g %g ], scale = %g, convexity = %d, "
				"$fn = %g, $fa = %g, $fs = %g) {\n",
				filename.toAscii().data(), (int)fileInfo.lastModified().toTime_t(),
				(int)fileInfo.size(),layername.toAscii().data(), origin_x, origin_y, 
				scale, convexity, fn, fa, fs);
		foreach (AbstractNode *v, children)
			text += v->dump(indent + QString("\t"));
		text += indent + "}\n";
		((AbstractNode*)this)->dump_cache = indent + QString("n%1: ").arg(idx) + text;
	}
	return dump_cache;
}
>>>>>>> 1754a970
<|MERGE_RESOLUTION|>--- conflicted
+++ resolved
@@ -36,14 +36,8 @@
 #include "PolySetRenderer.h"
 #include "openscad.h" // get_fragments_from_r()
 
-<<<<<<< HEAD
-#include <sys/types.h>
-#include <sys/stat.h>
-#include <unistd.h>
 #include <sstream>
 
-=======
->>>>>>> 1754a970
 #include <QTime>
 #include <QApplication>
 #include <QProgressDialog>
@@ -120,83 +114,8 @@
 
 	print_messages_push();
 
-<<<<<<< HEAD
 	PolySet *ps = renderer->renderPolySet(*this, mode);
 	
-=======
-	PolySet *ps = new PolySet();
-	ps->convexity = convexity;
-
-	for (int i = 0; i < dxf->paths.count(); i++)
-	{
-		double max_x = 0;
-		for (int j = 0; j < dxf->paths[i].points.count(); j++) {
-			max_x = fmax(max_x, dxf->paths[i].points[j]->x);
-		}
-
-		int fragments = get_fragments_from_r(max_x, fn, fs, fa);
-
-        double ***points;
-        points = new double**[fragments];
-        for (int j=0; j < fragments; j++) {
-            points[j] = new double*[dxf->paths[i].points.count()];
-            for (int k=0; k < dxf->paths[i].points.count(); k++)
-                points[j][k] = new double[3];
-        }
-
-		for (int j = 0; j < fragments; j++) {
-			double a = (j*2*M_PI) / fragments;
-			for (int k = 0; k < dxf->paths[i].points.count(); k++) {
-				if (dxf->paths[i].points[k]->x == 0) {
-					points[j][k][0] = 0;
-					points[j][k][1] = 0;
-				} else {
-					points[j][k][0] = dxf->paths[i].points[k]->x * sin(a);
-					points[j][k][1] = dxf->paths[i].points[k]->x * cos(a);
-				}
-				points[j][k][2] = dxf->paths[i].points[k]->y;
-			}
-		}
-
-		for (int j = 0; j < fragments; j++) {
-			int j1 = j + 1 < fragments ? j + 1 : 0;
-			for (int k = 0; k < dxf->paths[i].points.count(); k++) {
-				int k1 = k + 1 < dxf->paths[i].points.count() ? k + 1 : 0;
-				if (points[j][k][0] != points[j1][k][0] ||
-						points[j][k][1] != points[j1][k][1] ||
-						points[j][k][2] != points[j1][k][2]) {
-					ps->append_poly();
-					ps->append_vertex(points[j ][k ][0],
-							points[j ][k ][1], points[j ][k ][2]);
-					ps->append_vertex(points[j1][k ][0],
-							points[j1][k ][1], points[j1][k ][2]);
-					ps->append_vertex(points[j ][k1][0],
-							points[j ][k1][1], points[j ][k1][2]);
-				}
-				if (points[j][k1][0] != points[j1][k1][0] ||
-						points[j][k1][1] != points[j1][k1][1] ||
-						points[j][k1][2] != points[j1][k1][2]) {
-					ps->append_poly();
-					ps->append_vertex(points[j ][k1][0],
-							points[j ][k1][1], points[j ][k1][2]);
-					ps->append_vertex(points[j1][k ][0],
-							points[j1][k ][1], points[j1][k ][2]);
-					ps->append_vertex(points[j1][k1][0],
-							points[j1][k1][1], points[j1][k1][2]);
-				}
-			}
-		}
-
-        for (int j=0; j < fragments; j++) {
-            for (int k=0; k < dxf->paths[i].points.count(); k++)
-                delete[] points[j][k];
-            delete[] points[j];
-        }
-        delete[] points;
-	}
-
-	PolySet::ps_cache.insert(key, new PolySet::ps_cache_entry(ps->link()));
->>>>>>> 1754a970
 	print_messages_pop();
 
 	return ps;
@@ -204,15 +123,12 @@
 
 std::string DxfRotateExtrudeNode::toString() const
 {
-<<<<<<< HEAD
 	std::stringstream stream;
 
-	struct stat st;
-	memset(&st, 0, sizeof(struct stat));
-	stat(filename.toAscii().data(), &st);
+	QFileInfo fileInfo(this->filename);
 	stream << this->name() << "("
 		"file = \"" << this->filename << "\", "
-		"cache = \"" << std::hex << (int)st.st_mtime << "." << (int)st.st_size << "\", "
+		"cache = \"" << std::hex << (int)fileInfo.lastModified().toTime_t() << "." << (int)fileInfo.size() << "\", "
 		"layer = \"" << this->layername << "\", "
 		"origin = [ " << std::dec << this->origin_x << " " << this->origin_y << " ], "
 		"scale = " << this->scale << ", "
@@ -220,22 +136,4 @@
 		"$fn = " << this->fn << ", $fa = " << this->fa << ", $fs = " << this->fs << ")";
 
 	return stream.str();
-}
-=======
-	if (dump_cache.isEmpty()) {
-		QString text;
-		QFileInfo fileInfo(filename);
-		text.sprintf("rotate_extrude(file = \"%s\", cache = \"%x.%x\", layer = \"%s\", "
-				"origin = [ %g %g ], scale = %g, convexity = %d, "
-				"$fn = %g, $fa = %g, $fs = %g) {\n",
-				filename.toAscii().data(), (int)fileInfo.lastModified().toTime_t(),
-				(int)fileInfo.size(),layername.toAscii().data(), origin_x, origin_y, 
-				scale, convexity, fn, fa, fs);
-		foreach (AbstractNode *v, children)
-			text += v->dump(indent + QString("\t"));
-		text += indent + "}\n";
-		((AbstractNode*)this)->dump_cache = indent + QString("n%1: ").arg(idx) + text;
-	}
-	return dump_cache;
-}
->>>>>>> 1754a970
+}