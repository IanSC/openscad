#pragma once

#include <stdio.h>
#include <iostream>
#include <string>
#include <map>
#include <vector>

#include "exceptions.h"

class Feature
{
public:
	typedef std::vector<Feature *> list_t;
	typedef list_t::iterator iterator;

<<<<<<< HEAD
  static const Feature ExperimentalTraceModule;
=======
        static const Feature ExperimentalEachExpression;
        static const Feature ExperimentalElseExpression;
        static const Feature ExperimentalForCExpression;
>>>>>>> 9950e6aa

	const std::string& get_name() const;
	const std::string& get_description() const;
    
	bool is_enabled() const;
	void enable(bool status);

	static iterator begin();
	static iterator end();
    
	static void dump_features();
	static void enable_feature(const std::string &feature_name, bool status = true);

private:
	bool enabled;
  
	const std::string name;
	const std::string description;
    
	typedef std::map<std::string, Feature *> map_t;
	static map_t feature_map;
	static list_t feature_list;
    
	Feature(const std::string &name, const std::string &description);
	virtual ~Feature();
};

class ExperimentalFeatureException : public EvaluationException
{
public:
	static void check(const Feature &feature);
	virtual ~ExperimentalFeatureException() throw();

private:
	ExperimentalFeatureException(const std::string &what_arg);
};<|MERGE_RESOLUTION|>--- conflicted
+++ resolved
@@ -14,13 +14,10 @@
 	typedef std::vector<Feature *> list_t;
 	typedef list_t::iterator iterator;
 
-<<<<<<< HEAD
-  static const Feature ExperimentalTraceModule;
-=======
-        static const Feature ExperimentalEachExpression;
-        static const Feature ExperimentalElseExpression;
-        static const Feature ExperimentalForCExpression;
->>>>>>> 9950e6aa
+	static const Feature ExperimentalTraceModule;
+	static const Feature ExperimentalEachExpression;
+	static const Feature ExperimentalElseExpression;
+	static const Feature ExperimentalForCExpression;
 
 	const std::string& get_name() const;
 	const std::string& get_description() const;
