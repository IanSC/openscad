--- conflicted
+++ resolved
@@ -105,17 +105,10 @@
 	{
 		set_output_handler(&Echostream::output, nullptr, this);
 	}
-<<<<<<< HEAD
-	static void output(const Message &msgObj, void *userdata)
+	static void output(const Message& msgObj, void *userdata)
 	{
 		auto self = static_cast<Echostream*>(userdata);
-		const std::string loc = msgObj.loc.isNone() ? "" : " " + msgObj.loc.toRelativeString(msgObj.docPath);
-		self->stream << getGroupName(msgObj.group) << ": " << msgObj.msg << loc << "\n";
-=======
-	static void output(const Message& msgObj, void *userdata) {
-		auto stream = static_cast<Echostream*>(userdata);
-		*stream << msgObj.str() << "\n";
->>>>>>> d4d6af83
+		self->stream << msgObj.str() << "\n";
 	}
 	~Echostream() {
 		if (fstream.is_open()) fstream.close();
