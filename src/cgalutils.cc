--- conflicted
+++ resolved
@@ -52,20 +52,13 @@
 	if (ps_tri.is_convex()) {
 		typedef CGAL::Epick K;
 		// Collect point cloud
-<<<<<<< HEAD
 		// FIXME: Use unordered container (need hash)
-		std::set<K::Point_3> points;
-		for (int i = 0; i < psq.polygons.size(); i++) {
-			for (int j = 0; j < psq.polygons[i].size(); j++) {
-				points.insert(vector_convert<K::Point_3>(psq.polygons[i][j]));
-=======
 		// NB! CGAL's convex_hull_3() doesn't like std::set iterators, so we use a list
 		// instead.
 		std::list<K::Point_3> points;
 		for (int i = 0; i < ps.polygons.size(); i++) {
 			for (int j = 0; j < ps.polygons[i].size(); j++) {
 				points.push_back(vector_convert<K::Point_3>(ps.polygons[i][j]));
->>>>>>> 1a6a7392
 			}
 		}
 
