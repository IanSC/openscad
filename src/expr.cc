/*
 *  OpenSCAD (www.openscad.org)
 *  Copyright (C) 2009-2011 Clifford Wolf <clifford@clifford.at> and
 *                          Marius Kintel <marius@kintel.net>
 *
 *  This program is free software; you can redistribute it and/or modify
 *  it under the terms of the GNU General Public License as published by
 *  the Free Software Foundation; either version 2 of the License, or
 *  (at your option) any later version.
 *
 *  As a special exception, you have permission to link this program
 *  with the CGAL library and distribute executables, as long as you
 *  follow the requirements of the GNU GPL in regard to all of the
 *  software in the executable aside from CGAL.
 *
 *  This program is distributed in the hope that it will be useful,
 *  but WITHOUT ANY WARRANTY; without even the implied warranty of
 *  MERCHANTABILITY or FITNESS FOR A PARTICULAR PURPOSE.  See the
 *  GNU General Public License for more details.
 *
 *  You should have received a copy of the GNU General Public License
 *  along with this program; if not, write to the Free Software
 *  Foundation, Inc., 59 Temple Place, Suite 330, Boston, MA  02111-1307  USA
 *
 */
#include "expression.h"
#include "value.h"
#include "evalcontext.h"
#include <cstdint>
#include <assert.h>
#include <sstream>
#include <algorithm>
#include "printutils.h"
#include "stackcheck.h"
#include "exceptions.h"
#include "feature.h"
#include "printutils.h"
#include <boost/bind.hpp>

#include <boost/assign/std/vector.hpp>
using namespace boost::assign; // bring 'operator+=()' into scope

// unnamed namespace
namespace {
	bool isListComprehension(const shared_ptr<Expression> &e) {
		return dynamic_cast<const ListComprehension *>(e.get());
	}

	Value::VectorType flatten(Value::VectorType const& vec) {
		int n = 0;
		for (unsigned int i = 0; i < vec.size(); i++) {
			if (vec[i]->type() == Value::ValueType::VECTOR) {
				n += vec[i]->toVector().size();
			} else {
				n++;
			}
		}
		Value::VectorType ret; ret.reserve(n);
		for (unsigned int i = 0; i < vec.size(); i++) {
			if (vec[i]->type() == Value::ValueType::VECTOR) {
				std::copy(vec[i]->toVector().begin(),vec[i]->toVector().end(),std::back_inserter(ret));
			} else {
				ret.push_back(vec[i]);
			}
		}
		return ret;
	}

	void evaluate_sequential_assignment(const AssignmentList &assignment_list, Context *context, const Location &loc) {
		EvalContext ctx(context, assignment_list, loc);
		ctx.assignTo(*context);
	}
}

namespace /* anonymous*/ {

	std::ostream &operator << (std::ostream &o, AssignmentList const& l) {
		for (size_t i=0; i < l.size(); i++) {
			const Assignment &arg = l[i];
			if (i > 0) o << ", ";
			if (!arg.name.empty()) o << arg.name  << " = ";
			o << *arg.expr;
		}
		return o;
	}

}

bool Expression::isLiteral() const
{
    return false;
}

UnaryOp::UnaryOp(UnaryOp::Op op, Expression *expr, const Location &loc) : Expression(loc), op(op), expr(expr)
{
}

ValuePtr UnaryOp::evaluate(const Context *context) const
{
	switch (this->op) {
	case (Op::Not):
		return !this->expr->evaluate(context);
	case (Op::Negate):
		return -this->expr->evaluate(context);
	default:
		return ValuePtr::undefined;
		// FIXME: error:
	}
}

const char *UnaryOp::opString() const
{
	switch (this->op) {
	case Op::Not:
		return "!";
		break;
	case Op::Negate:
		return "-";
		break;
	default:
		return "";
		// FIXME: Error: unknown op
	}
}

bool UnaryOp::isLiteral() const { 

    if(this->expr->isLiteral()) 
        return true;
    return false;
}

void UnaryOp::print(std::ostream &stream, const std::string &) const
{
	stream << opString() << *this->expr;
}

BinaryOp::BinaryOp(Expression *left, BinaryOp::Op op, Expression *right, const Location &loc) :
	Expression(loc), op(op), left(left), right(right)
{
}

ValuePtr BinaryOp::evaluate(const Context *context) const
{
	switch (this->op) {
	case Op::LogicalAnd:
		return this->left->evaluate(context) && this->right->evaluate(context);
		break;
	case Op::LogicalOr:
		return this->left->evaluate(context) || this->right->evaluate(context);
		break;
	case Op::Multiply:
		return this->left->evaluate(context) * this->right->evaluate(context);
		break;
	case Op::Divide:
		return this->left->evaluate(context) / this->right->evaluate(context);
		break;
	case Op::Modulo:
		return this->left->evaluate(context) % this->right->evaluate(context);
		break;
	case Op::Plus:
		return this->left->evaluate(context) + this->right->evaluate(context);
		break;
	case Op::Minus:
		return this->left->evaluate(context) - this->right->evaluate(context);
		break;
	case Op::Less:
		return this->left->evaluate(context) < this->right->evaluate(context);
		break;
	case Op::LessEqual:
		return this->left->evaluate(context) <= this->right->evaluate(context);
		break;
	case Op::Greater:
		return this->left->evaluate(context) > this->right->evaluate(context);
		break;
	case Op::GreaterEqual:
		return this->left->evaluate(context) >= this->right->evaluate(context);
		break;
	case Op::Equal:
		return this->left->evaluate(context) == this->right->evaluate(context);
		break;
	case Op::NotEqual:
		return this->left->evaluate(context) != this->right->evaluate(context);
		break;
	default:
		return ValuePtr::undefined;
		// FIXME: Error: unknown op
	}
}

const char *BinaryOp::opString() const
{
	switch (this->op) {
	case Op::LogicalAnd:
		return "&&";
		break;
	case Op::LogicalOr:
		return "||";
		break;
	case Op::Multiply:
		return "*";
		break;
	case Op::Divide:
		return "/";
		break;
	case Op::Modulo:
		return "%";
		break;
	case Op::Plus:
		return "+";
		break;
	case Op::Minus:
		return "-";
		break;
	case Op::Less:
		return "<";
		break;
	case Op::LessEqual:
		return "<=";
		break;
	case Op::Greater:
		return ">";
		break;
	case Op::GreaterEqual:
		return ">=";
		break;
	case Op::Equal:
		return "==";
		break;
	case Op::NotEqual:
		return "!=";
		break;
	default:
		return "";
		// FIXME: Error: unknown op
	}
}

void BinaryOp::print(std::ostream &stream, const std::string &) const
{
	stream << "(" << *this->left << " " << opString() << " " << *this->right << ")";
}

TernaryOp::TernaryOp(Expression *cond, Expression *ifexpr, Expression *elseexpr, const Location &loc)
	: Expression(loc), cond(cond), ifexpr(ifexpr), elseexpr(elseexpr)
{
}

ValuePtr TernaryOp::evaluate(const Context *context) const
{
	return (this->cond->evaluate(context) ? this->ifexpr : this->elseexpr)->evaluate(context);
}

void TernaryOp::print(std::ostream &stream, const std::string &) const
{
	stream << "(" << *this->cond << " ? " << *this->ifexpr << " : " << *this->elseexpr << ")";
}

ArrayLookup::ArrayLookup(Expression *array, Expression *index, const Location &loc)
	: Expression(loc), array(array), index(index)
{
}

ValuePtr ArrayLookup::evaluate(const Context *context) const {
	return this->array->evaluate(context)[this->index->evaluate(context)];
}

void ArrayLookup::print(std::ostream &stream, const std::string &) const
{
	stream << *array << "[" << *index << "]";
}

Literal::Literal(const ValuePtr &val, const Location &loc) : Expression(loc), value(val)
{
}

ValuePtr Literal::evaluate(const class Context *) const
{
	return this->value;
}

void Literal::print(std::ostream &stream, const std::string &) const
{
    stream << *this->value;
}

Range::Range(Expression *begin, Expression *end, const Location &loc)
	: Expression(loc), begin(begin), end(end)
{
}

Range::Range(Expression *begin, Expression *step, Expression *end, const Location &loc)
	: Expression(loc), begin(begin), step(step), end(end)
{
}

ValuePtr Range::evaluate(const Context *context) const
{
	ValuePtr beginValue = this->begin->evaluate(context);
	if (beginValue->type() == Value::ValueType::NUMBER) {
		ValuePtr endValue = this->end->evaluate(context);
		if (endValue->type() == Value::ValueType::NUMBER) {
			if (!this->step) {
				RangeType range(beginValue->toDouble(), endValue->toDouble());
				return ValuePtr(range);
			} else {
				ValuePtr stepValue = this->step->evaluate(context);
				if (stepValue->type() == Value::ValueType::NUMBER) {
					RangeType range(beginValue->toDouble(), stepValue->toDouble(), endValue->toDouble());
					return ValuePtr(range);
				}
			}
		}
	}
	return ValuePtr::undefined;
}

void Range::print(std::ostream &stream, const std::string &) const
{
	stream << "[" << *this->begin;
	if (this->step) stream << " : " << *this->step;
	stream << " : " << *this->end;
	stream << "]";
}

bool Range::isLiteral() const {
    if(!this->step){ 
        if( begin->isLiteral() && end->isLiteral())
            return true;
    }else{
        if( begin->isLiteral() && end->isLiteral() && step->isLiteral())
            return true;
    }
    return false;
}

Vector::Vector(const Location &loc) : Expression(loc)
{
}

bool Vector::isLiteral() const {
    for(const auto &e : this->children) {
        if (!e->isLiteral()){
            return false;
        }
    } 
    return true;
}

void Vector::push_back(Expression *expr)
{
	this->children.push_back(shared_ptr<Expression>(expr));
}

ValuePtr Vector::evaluate(const Context *context) const
{
	Value::VectorType vec;
	for(const auto &e : this->children) {
		ValuePtr tmpval = e->evaluate(context);
		if (isListComprehension(e)) {
			const Value::VectorType result = tmpval->toVector();
			for (size_t i = 0;i < result.size();i++) {
				vec.push_back(result[i]);
			}
		} else {
			vec.push_back(tmpval);
		}
	}
	return ValuePtr(vec);
}

void Vector::print(std::ostream &stream, const std::string &) const
{
	stream << "[";
	for (size_t i=0; i < this->children.size(); i++) {
		if (i > 0) stream << ", ";
		stream << *this->children[i];
	}
	stream << "]";
}

Lookup::Lookup(const std::string &name, const Location &loc) : Expression(loc), name(name)
{
}

ValuePtr Lookup::evaluate(const Context *context) const
{
	return context->lookup_variable(this->name,false,loc);
}

ValuePtr Lookup::evaluateSilently(const Context *context) const
{
	return context->lookup_variable(this->name,true);
}

void Lookup::print(std::ostream &stream, const std::string &) const
{
	stream << this->name;
}

MemberLookup::MemberLookup(Expression *expr, const std::string &member, const Location &loc)
	: Expression(loc), expr(expr), member(member)
{
}

ValuePtr MemberLookup::evaluate(const Context *context) const
{
	ValuePtr v = this->expr->evaluate(context);

	if (v->type() == Value::ValueType::VECTOR) {
		if (this->member == "x") return v[0];
		if (this->member == "y") return v[1];
		if (this->member == "z") return v[2];
	} else if (v->type() == Value::ValueType::RANGE) {
		if (this->member == "begin") return v[0];
		if (this->member == "step") return v[1];
		if (this->member == "end") return v[2];
	}
	return ValuePtr::undefined;
}

void MemberLookup::print(std::ostream &stream, const std::string &) const
{
	stream << *this->expr << "." << this->member;
}

FunctionCall::FunctionCall(const std::string &name, 
													 const AssignmentList &args, const Location &loc)
	: Expression(loc), name(name), arguments(args)
{
}

ValuePtr FunctionCall::evaluate(const Context *context) const
{
	if (StackCheck::inst()->check()) {
		std::string locs = this->loc.toRelativeString(context->documentPath());
		PRINTB("ERROR: Recursion detected calling function '%s' %s", this->name % locs);
		throw RecursionException::create("function", this->name,this->loc);
	}
	try{
		EvalContext c(context, this->arguments, this->loc);
		ValuePtr result = context->evaluate_function(this->name, &c);
		return result;
	}catch(EvaluationException &e){
		if(e.traceDepth>0){
			PRINTB("TRACE: called by '%s', %s.", this->name % this->loc.toRelativeString(context->documentPath()));
			e.traceDepth--;
		}
		throw;
	}
}

void FunctionCall::print(std::ostream &stream, const std::string &) const
{
	stream << this->name << "(" << this->arguments << ")";
}

Expression * FunctionCall::create(const std::string &funcname, const AssignmentList &arglist, Expression *expr, const Location &loc)
{
	if (funcname == "assert") {
		return new Assert(arglist, expr, loc);
	} else if (funcname == "echo") {
		return new Echo(arglist, expr, loc);
	} else if (funcname == "let") {
		return new Let(arglist, expr, loc);
	}

	// TODO: Generate error/warning if expr != 0?
	return new FunctionCall(funcname, arglist, loc);
}

Assert::Assert(const AssignmentList &args, Expression *expr, const Location &loc)
	: Expression(loc), arguments(args), expr(expr)
{

}

ValuePtr Assert::evaluate(const Context *context) const
{
	EvalContext assert_context(context, this->arguments, this->loc);

	Context c(&assert_context);
	evaluate_assert(c, &assert_context);

	ValuePtr result = expr ? expr->evaluate(&c) : ValuePtr::undefined;
	return result;
}

void Assert::print(std::ostream &stream, const std::string &) const
{
	stream << "assert(" << this->arguments << ")";
	if (this->expr) stream << " " << *this->expr;
}

Echo::Echo(const AssignmentList &args, Expression *expr, const Location &loc)
	: Expression(loc), arguments(args), expr(expr)
{

}

ValuePtr Echo::evaluate(const Context *context) const
{
	EvalContext echo_context(context, this->arguments, this->loc);	
	PRINTB("%s", STR("ECHO: " << echo_context));

	ValuePtr result = expr ? expr->evaluate(context) : ValuePtr::undefined;
	return result;
}

void Echo::print(std::ostream &stream, const std::string &) const
{
	stream << "echo(" << this->arguments << ")";
	if (this->expr) stream << " " << *this->expr;
}

Let::Let(const AssignmentList &args, Expression *expr, const Location &loc)
	: Expression(loc), arguments(args), expr(expr)
{
}

ValuePtr Let::evaluate(const Context *context) const
{
	Context c(context);
	evaluate_sequential_assignment(this->arguments, &c, this->loc);

	return this->expr->evaluate(&c);
}

void Let::print(std::ostream &stream, const std::string &) const
{
	stream << "let(" << this->arguments << ") " << *expr;
}

ListComprehension::ListComprehension(const Location &loc) : Expression(loc)
{
}

LcIf::LcIf(Expression *cond, Expression *ifexpr, Expression *elseexpr, const Location &loc)
	: ListComprehension(loc), cond(cond), ifexpr(ifexpr), elseexpr(elseexpr)
{
}

ValuePtr LcIf::evaluate(const Context *context) const
{
    const shared_ptr<Expression> &expr = this->cond->evaluate(context) ? this->ifexpr : this->elseexpr;
	
    Value::VectorType vec;
    if (expr) {
        if (isListComprehension(expr)) {
            return expr->evaluate(context);
        } else {
           vec.push_back(expr->evaluate(context));
        }
    }

    return ValuePtr(vec);
}

void LcIf::print(std::ostream &stream, const std::string &) const
{
    stream << "if(" << *this->cond << ") (" << *this->ifexpr << ")";
    if (this->elseexpr) {
        stream << " else (" << *this->elseexpr << ")";
    }
}

LcEach::LcEach(Expression *expr, const Location &loc) : ListComprehension(loc), expr(expr)
{
}

ValuePtr LcEach::evaluate(const Context *context) const
{
	Value::VectorType vec;

    ValuePtr v = this->expr->evaluate(context);

    if (v->type() == Value::ValueType::RANGE) {
        RangeType range = v->toRange();
        uint32_t steps = range.numValues();
        if (steps >= 1000000) {
            PRINTB("WARNING: Bad range parameter in for statement: too many elements (%lu), %s", loc.toRelativeString(context->documentPath()));
        } else {
            for (RangeType::iterator it = range.begin();it != range.end();it++) {
                vec.push_back(ValuePtr(*it));
            }
        }
    } else if (v->type() == Value::ValueType::VECTOR) {
        Value::VectorType vector = v->toVector();
        for (size_t i = 0; i < v->toVector().size(); i++) {
            vec.push_back(vector[i]);
        }
    } else if (v->type() == Value::ValueType::STRING) {
        utf8_split(v->toString(), [&](ValuePtr v) {
            vec.push_back(v);
        });
    } else if (v->type() != Value::ValueType::UNDEFINED) {
        vec.push_back(v);
    }

    if (isListComprehension(this->expr)) {
        return ValuePtr(flatten(vec));
    } else {
        return ValuePtr(vec);
    }
}

void LcEach::print(std::ostream &stream, const std::string &) const
{
    stream << "each (" << *this->expr << ")";
}

LcFor::LcFor(const AssignmentList &args, Expression *expr, const Location &loc)
	: ListComprehension(loc), arguments(args), expr(expr)
{
}

ValuePtr LcFor::evaluate(const Context *context) const
{
	Value::VectorType vec;

    EvalContext for_context(context, this->arguments, this->loc);

    Context assign_context(context);

    // comprehension for statements are by the parser reduced to only contain one single element
    const std::string &it_name = for_context.getArgName(0);
    ValuePtr it_values = for_context.getArgValue(0, &assign_context);

    Context c(context);

    if (it_values->type() == Value::ValueType::RANGE) {
        RangeType range = it_values->toRange();
        uint32_t steps = range.numValues();
        if (steps >= 1000000) {
            PRINTB("WARNING: Bad range parameter in for statement: too many elements (%lu), %s", steps % loc.toRelativeString(context->documentPath()));
        } else {
            for (RangeType::iterator it = range.begin();it != range.end();it++) {
                c.set_variable(it_name, ValuePtr(*it));
                vec.push_back(this->expr->evaluate(&c));
            }
        }
    } else if (it_values->type() == Value::ValueType::VECTOR) {
        for (size_t i = 0; i < it_values->toVector().size(); i++) {
            c.set_variable(it_name, it_values->toVector()[i]);
            vec.push_back(this->expr->evaluate(&c));
        }
    } else if (it_values->type() == Value::ValueType::STRING) {
        utf8_split(it_values->toString(), [&](ValuePtr v) {
            c.set_variable(it_name, v);
            vec.push_back(this->expr->evaluate(&c));
        });
    } else if (it_values->type() != Value::ValueType::UNDEFINED) {
        c.set_variable(it_name, it_values);
        vec.push_back(this->expr->evaluate(&c));
    }

    if (isListComprehension(this->expr)) {
        return ValuePtr(flatten(vec));
    } else {
        return ValuePtr(vec);
    }
}

void LcFor::print(std::ostream &stream, const std::string &) const
{
    stream << "for(" << this->arguments << ") (" << *this->expr << ")";
}

LcForC::LcForC(const AssignmentList &args, const AssignmentList &incrargs, Expression *cond, Expression *expr, const Location &loc)
	: ListComprehension(loc), arguments(args), incr_arguments(incrargs), cond(cond), expr(expr)
{
}

ValuePtr LcForC::evaluate(const Context *context) const
{
	Value::VectorType vec;

    Context c(context);
    evaluate_sequential_assignment(this->arguments, &c, this->loc);

	unsigned int counter = 0;
    while (this->cond->evaluate(&c)) {
        vec.push_back(this->expr->evaluate(&c));

<<<<<<< HEAD
		if (counter++ == 1000000) throw LoopCntException::create("for", loc);

=======
		if (counter++ == 1000000) {
			std::string locs = loc.toRelativeString(context->documentPath());
			PRINTB("ERROR: Recursion detected calling for loop, %s", locs);
			throw RecursionException::create("for loop", "", loc);
		}
>>>>>>> f17d3bed
        Context tmp(&c);
        evaluate_sequential_assignment(this->incr_arguments, &tmp, this->loc);
        c.apply_variables(tmp);
    }    

    if (isListComprehension(this->expr)) {
        return ValuePtr(flatten(vec));
    } else {
        return ValuePtr(vec);
    }
}

void LcForC::print(std::ostream &stream, const std::string &) const
{
    stream
        << "for(" << this->arguments
        << ";" << *this->cond
        << ";" << this->incr_arguments
        << ") " << *this->expr;
}

LcLet::LcLet(const AssignmentList &args, Expression *expr, const Location &loc)
	: ListComprehension(loc), arguments(args), expr(expr)
{
}

ValuePtr LcLet::evaluate(const Context *context) const
{
    Context c(context);
    evaluate_sequential_assignment(this->arguments, &c, this->loc);
    return this->expr->evaluate(&c);
}

void LcLet::print(std::ostream &stream, const std::string &) const
{
    stream << "let(" << this->arguments << ") (" << *this->expr << ")";
}

void evaluate_assert(const Context &context, const class EvalContext *evalctx)
{
	AssignmentList args;
	args += Assignment("condition"), Assignment("message");

	Context c(&context);

	AssignmentMap assignments = evalctx->resolveArguments(args, {}, false);
	for (const auto &arg : args) {
		auto it = assignments.find(arg.name);
		if (it != assignments.end()) {
			c.set_variable(arg.name, assignments[arg.name]->evaluate(evalctx));
		}
	}
	
	const ValuePtr condition = c.lookup_variable("condition");

	if (!condition->toBool()) {
		const Expression *expr = assignments["condition"];
		const ValuePtr message = c.lookup_variable("message", true);
		
		std::string locs = evalctx->loc.toRelativeString(context.documentPath());
		if (message->isDefined()) {
			PRINTB("ERROR: Assertion '%s': %s failed %s", *expr % message->toEchoString() % locs);
		}else{
			PRINTB("ERROR: Assertion '%s' failed %s", *expr % locs);
		}
		throw AssertionFailedException("Assertion Failed",evalctx->loc);
	}
}<|MERGE_RESOLUTION|>--- conflicted
+++ resolved
@@ -682,16 +682,12 @@
     while (this->cond->evaluate(&c)) {
         vec.push_back(this->expr->evaluate(&c));
 
-<<<<<<< HEAD
-		if (counter++ == 1000000) throw LoopCntException::create("for", loc);
-
-=======
-		if (counter++ == 1000000) {
-			std::string locs = loc.toRelativeString(context->documentPath());
-			PRINTB("ERROR: Recursion detected calling for loop, %s", locs);
-			throw RecursionException::create("for loop", "", loc);
-		}
->>>>>>> f17d3bed
+        if (counter++ == 1000000) {
+            std::string locs = loc.toRelativeString(context->documentPath());
+            PRINTB("ERROR: for loop counter exceeded limit, %s", locs);
+            throw LoopCntException::create("for", loc);
+        }
+
         Context tmp(&c);
         evaluate_sequential_assignment(this->incr_arguments, &tmp, this->loc);
         c.apply_variables(tmp);
