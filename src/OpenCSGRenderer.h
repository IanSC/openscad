#ifndef OPENCSG_RENDERER_H_
#define OPENCSG_RENDERER_H_

#ifdef ENABLE_OPENCSG
#  include <opencsg.h>
#endif

#include "renderer.h"
#include "system-gl.h"
#ifdef ENABLE_OPENCSG
#include <opencsg.h>
#endif
#include "csgnode.h"


class OpenCSGPrim : public OpenCSG::Primitive
{
	public:
		OpenCSGPrim(shared_ptr<const Geometry> geom, Transform3d m, Renderer::csgmode_e csgmode, OpenCSG::Operation operation, unsigned int convexity, GLint *shaderinfo)
			: OpenCSG::Primitive(operation, convexity), id_(0), built_(false), geom_(geom), m_(m), csgmode_(csgmode), shaderinfo_(shaderinfo) {}
		virtual ~OpenCSGPrim();
		virtual void render();
	private:
		unsigned int id_;
		bool built_;
		shared_ptr<const Geometry> geom_;
		Transform3d m_;
		Renderer::csgmode_e csgmode_;
		GLint *shaderinfo_;
};


class OpenCSGRenderer : public Renderer
{
<<<<<<< HEAD
	public:
		OpenCSGRenderer(class CSGProducts *root_products, CSGProducts *highlights_products,
				CSGProducts *background_products, GLint *shaderinfo);
		virtual ~OpenCSGRenderer();
		virtual void draw(bool showfaces, bool showedges) const;
		virtual BoundingBox getBoundingBox() const;
	private:
=======
public:
	OpenCSGRenderer(shared_ptr<class CSGProducts> root_products,
									shared_ptr<CSGProducts> highlights_products,
									shared_ptr<CSGProducts> background_products,
									GLint *shaderinfo);
	virtual void draw(bool showfaces, bool showedges) const;
	virtual BoundingBox getBoundingBox() const;
private:
>>>>>>> 23d66355
#ifdef ENABLE_OPENCSG
		class OpenCSGPrim *createCSGPrimitive(const class CSGChainObject &csgobj, OpenCSG::Operation operation, bool highlight_mode, bool background_mode, OpenSCADOperator type, GLint *shaderinfo) const;
#endif
<<<<<<< HEAD
		void renderCSGProducts(const class CSGProducts &products, GLint *shaderinfo,
					bool highlight_mode, bool background_mode) const;

		CSGProducts *root_products_;
		CSGProducts *highlights_products_;
		CSGProducts *background_products_;
		GLint *shaderinfo_;

		bool root_products_built_;
		bool highlights_products_built_;
		bool background_products_built_;
		std::vector<unsigned int> root_products_ids_;
		std::vector<std::vector<OpenCSG::Primitive *> > root_products_primitives_;
		std::vector<unsigned int> highlights_products_ids_;
		std::vector<std::vector<OpenCSG::Primitive *> > highlights_products_primitives_;
		std::vector<unsigned int> background_products_ids_;
		std::vector<std::vector<OpenCSG::Primitive *> > background_products_primitives_;
};

#endif // OPENCSG_RENDERER_H_
=======
	void renderCSGProducts(const class CSGProducts &products, GLint *shaderinfo, 
											bool highlight_mode, bool background_mode) const;

	shared_ptr<CSGProducts> root_products;
	shared_ptr<CSGProducts> highlights_products;
	shared_ptr<CSGProducts> background_products;
	GLint *shaderinfo;
};
>>>>>>> 23d66355
<|MERGE_RESOLUTION|>--- conflicted
+++ resolved
@@ -32,35 +32,25 @@
 
 class OpenCSGRenderer : public Renderer
 {
-<<<<<<< HEAD
-	public:
-		OpenCSGRenderer(class CSGProducts *root_products, CSGProducts *highlights_products,
-				CSGProducts *background_products, GLint *shaderinfo);
-		virtual ~OpenCSGRenderer();
-		virtual void draw(bool showfaces, bool showedges) const;
-		virtual BoundingBox getBoundingBox() const;
-	private:
-=======
 public:
 	OpenCSGRenderer(shared_ptr<class CSGProducts> root_products,
 									shared_ptr<CSGProducts> highlights_products,
 									shared_ptr<CSGProducts> background_products,
 									GLint *shaderinfo);
+	virtual ~OpenCSGRenderer();
 	virtual void draw(bool showfaces, bool showedges) const;
 	virtual BoundingBox getBoundingBox() const;
 private:
->>>>>>> 23d66355
 #ifdef ENABLE_OPENCSG
 		class OpenCSGPrim *createCSGPrimitive(const class CSGChainObject &csgobj, OpenCSG::Operation operation, bool highlight_mode, bool background_mode, OpenSCADOperator type, GLint *shaderinfo) const;
 #endif
-<<<<<<< HEAD
 		void renderCSGProducts(const class CSGProducts &products, GLint *shaderinfo,
 					bool highlight_mode, bool background_mode) const;
 
-		CSGProducts *root_products_;
-		CSGProducts *highlights_products_;
-		CSGProducts *background_products_;
-		GLint *shaderinfo_;
+	shared_ptr<CSGProducts> root_products;
+	shared_ptr<CSGProducts> highlights_products;
+	shared_ptr<CSGProducts> background_products;
+	GLint *shaderinfo;
 
 		bool root_products_built_;
 		bool highlights_products_built_;
@@ -73,14 +63,4 @@
 		std::vector<std::vector<OpenCSG::Primitive *> > background_products_primitives_;
 };
 
-#endif // OPENCSG_RENDERER_H_
-=======
-	void renderCSGProducts(const class CSGProducts &products, GLint *shaderinfo, 
-											bool highlight_mode, bool background_mode) const;
-
-	shared_ptr<CSGProducts> root_products;
-	shared_ptr<CSGProducts> highlights_products;
-	shared_ptr<CSGProducts> background_products;
-	GLint *shaderinfo;
-};
->>>>>>> 23d66355
+#endif // OPENCSG_RENDERER_H_