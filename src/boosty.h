// boosty.h by don bright 2012. Copyright assigned to Marius Kintel and
// Clifford Wolf 2012. Released under the GPL 2, or later, as described in
// the file named 'COPYING' in OpenSCAD's project root.

#ifndef boosty_h_
#define boosty_h_

/*
 boosty is a wrapper around boost so that OpenSCAD can work with old
 versions of boost found on popular versions of linux, circa early 2012.

 design
  the boost filsystem changed around 1.46-1.48. we do a large #ifdef
  based on boost version that wraps various functions appropriately.
  in a few years, this file should be deleted as unnecessary.

 see also
  http://www.boost.org/doc/libs/1_48_0/libs/filesystem/v3/doc/index.htm
  http://www.boost.org/doc/libs/1_45_0/libs/filesystem/v2/doc/index.htm
  http://www.boost.org/doc/libs/1_42_0/libs/filesystem/doc/index.htm
  http://www.boost.org/doc/libs/1_35_0/libs/filesystem/doc/index.htm
  include/boost/wave/util/filesystem_compatability.hpp

*/

#include <string>
#include <boost/version.hpp>
#include <boost/filesystem.hpp>
#include <boost/algorithm/string.hpp>
namespace fs = boost::filesystem;
#include "printutils.h"

namespace boosty {

#if BOOST_VERSION >= 104400 && BOOST_FILESYSTEM_VERSION >= 3

inline bool is_absolute( fs::path p )
{
	return p.is_absolute();
}

inline fs::path absolute( fs::path p )
{
	return fs::absolute( p );
}

inline std::string stringy( fs::path p )
{
	return p.generic_string();
}

inline std::string extension_str( fs::path p)
{
	return p.extension().generic_string();
}

#else

inline bool is_absolute( fs::path p )
{
	return p.is_complete();
}

inline fs::path absolute( fs::path p )
{
	return fs::complete(p, fs::current_path());
}

inline std::string stringy( fs::path p )
{
	return p.string();
}

inline std::string extension_str( fs::path p)
{
	return p.extension();
}

#endif





#if BOOST_VERSION >= 104800

inline fs::path canonical( fs::path p, fs::path p2 )
{
	return fs::canonical( p, p2 );
}

inline fs::path canonical( fs::path p )
{
	return fs::canonical( p );
}

#else

inline fs::path canonical( fs::path p, fs::path p2 )
{
<<<<<<< HEAD
	// dotpath: win32/mac builds will be using newer versions of boost
	// so we can treat this as though it is unix only
	const fs::path dot_path(".");
	const fs::path dot_dot_path("..");
	fs::path result;
	if (p=="")
	{
		p=p2;
	}
	for (fs::path::iterator itr = p.begin(); itr != p.end(); itr++)
	{
		if (*itr == dot_path) continue;
		if (*itr == dot_dot_path)
		{
			result.remove_filename();
			continue;
		}
		result /= *itr;
		if (fs::is_symlink(result))
		{
			PRINT("WARNING: canonical() wrapper can't do symlinks. rebuild openscad with boost >=1.48");
			PRINT("WARNING: or don't use symbolic links");
		}
=======
#if defined (__WIN32__) || defined(__APPLE__)
#error you should be using a newer version of boost on win/mac
#endif
	// based on the code in boost
	fs::path result;
	if (p=="") p=p2;
	std::string result_s;
	std::vector<std::string> resultv, pieces;
	std::vector<std::string>::iterator pi;
	std::string tmps = boosty::stringy( p );
	boost::split( pieces, tmps, boost::is_any_of("/") );
	for ( pi = pieces.begin(); pi != pieces.end(); ++pi )
	{
		if (*pi == "..")
			resultv.erase( resultv.end() );
		else
			resultv.push_back( *pi );
	}
	for ( pi = resultv.begin(); pi != resultv.end(); ++pi )
	{
		if ((*pi).length()>0) result_s = result_s + "/" + *pi;
	}
	result = fs::path( result_s );
	if (fs::is_symlink(result))
	{
		PRINT("WARNING: canonical() wrapper can't do symlinks. rebuild openscad with boost >=1.48");
		PRINT("WARNING: or don't use symbolic links");
>>>>>>> 5cee6b58
	}
	return result;
}

inline fs::path canonical( fs::path p )
{
	return canonical( p, fs::current_path() );
}

#endif




} // namespace

#endif<|MERGE_RESOLUTION|>--- conflicted
+++ resolved
@@ -98,31 +98,6 @@
 
 inline fs::path canonical( fs::path p, fs::path p2 )
 {
-<<<<<<< HEAD
-	// dotpath: win32/mac builds will be using newer versions of boost
-	// so we can treat this as though it is unix only
-	const fs::path dot_path(".");
-	const fs::path dot_dot_path("..");
-	fs::path result;
-	if (p=="")
-	{
-		p=p2;
-	}
-	for (fs::path::iterator itr = p.begin(); itr != p.end(); itr++)
-	{
-		if (*itr == dot_path) continue;
-		if (*itr == dot_dot_path)
-		{
-			result.remove_filename();
-			continue;
-		}
-		result /= *itr;
-		if (fs::is_symlink(result))
-		{
-			PRINT("WARNING: canonical() wrapper can't do symlinks. rebuild openscad with boost >=1.48");
-			PRINT("WARNING: or don't use symbolic links");
-		}
-=======
 #if defined (__WIN32__) || defined(__APPLE__)
 #error you should be using a newer version of boost on win/mac
 #endif
@@ -150,7 +125,6 @@
 	{
 		PRINT("WARNING: canonical() wrapper can't do symlinks. rebuild openscad with boost >=1.48");
 		PRINT("WARNING: or don't use symbolic links");
->>>>>>> 5cee6b58
 	}
 	return result;
 }
