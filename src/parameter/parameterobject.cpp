#include "annotation.h"
#include "module.h"
#include "parameterobject.h"
#include "value.h"

<<<<<<< HEAD
#include <sstream>
#include <boost/algorithm/string.hpp>

bool BoolParameter::importValue(boost::property_tree::ptree encodedValue, bool store)
{
	boost::optional<bool> decoded = encodedValue.get_value_optional<bool>();
	if (!decoded) {
		return false;
	}
	if (store) {
		value = *decoded;
	}
	return true;
}

boost::property_tree::ptree BoolParameter::exportValue() const
{
	boost::property_tree::ptree output;
	output.put_value<bool>(value);
	return output;
}

void BoolParameter::apply(Assignment* assignment) const
{
	assignment->setExpr(std::make_shared<Literal>(Value(value)));
}

bool StringParameter::importValue(boost::property_tree::ptree encodedValue, bool store)
{
	if (store) {
		value = encodedValue.data();
		if (maximumSize && value.size() > *maximumSize) {
			value = value.substr(0, *maximumSize);
		}
	}
	return true;
}

boost::property_tree::ptree StringParameter::exportValue() const
{
	boost::property_tree::ptree output;
	output.data() = value;
	return output;
}

void StringParameter::apply(Assignment* assignment) const
{
	assignment->setExpr(std::make_shared<Literal>(Value(value)));
}

bool NumberParameter::importValue(boost::property_tree::ptree encodedValue, bool store)
{
	boost::optional<double> decoded = encodedValue.get_value_optional<double>();
	if (!decoded) {
		return false;
	}
	if (store) {
		value = *decoded;
		if (minimum && value < *minimum) {
			value = *minimum;
		}
		if (maximum && value > *maximum) {
			value = *maximum;
		}
	}
	return true;
}

boost::property_tree::ptree NumberParameter::exportValue() const
{
	boost::property_tree::ptree output;
	output.put_value<double>(value);
	return output;
}

void NumberParameter::apply(Assignment* assignment) const
{
	assignment->setExpr(std::make_shared<Literal>(Value(value)));
}

bool VectorParameter::importValue(boost::property_tree::ptree encodedValue, bool store)
{
	std::vector<double> decoded;
	
	std::string encoded = boost::algorithm::replace_all_copy(encodedValue.data(), " ", "");
	if (encoded.size() < 2 || encoded[0] != '[' || encoded[encoded.size() - 1] != ']') {
		return false;
	}
	encoded.erase(encoded.begin());
	encoded.erase(encoded.end() - 1);
	
	std::vector<std::string> items;
	boost::algorithm::split(items, encoded, boost::algorithm::is_any_of(","));
	
	for (const std::string& item : items) {
		std::stringstream stream(item);
		double itemValue;
		stream >> itemValue;
		if (!stream || !stream.eof()) {
			return false;
		}
		decoded.push_back(itemValue);
	}
	
	if (decoded.size() != value.size()) {
		return false;
	}
	
	if (store) {
		for (size_t i = 0; i < value.size(); i++) {
			value[i] = decoded[i];
			if (minimum && value[i] < *minimum) {
				value[i] = *minimum;
			}
			if (maximum && value[i] > *maximum) {
				value[i] = *maximum;
			}
		}
	}
	return true;
}

boost::property_tree::ptree VectorParameter::exportValue() const
{
	std::stringstream encoded;
	encoded << "[";
	for (size_t i = 0; i < value.size(); i++) {
		if (i > 0) {
			encoded << ", ";
		}
		encoded << value[i];
	}
	encoded << "]";
	
	boost::property_tree::ptree output;
	output.data() = encoded.str();
	return output;
}

void VectorParameter::apply(Assignment* assignment) const
{
	std::shared_ptr<Vector> vector = std::make_shared<Vector>(Location::NONE);
	for (double item : value) {
		vector->emplace_back(new Literal(Value(item)));
	}
	assignment->setExpr(std::move(vector));
}

bool EnumParameter::importValue(boost::property_tree::ptree encodedValue, bool store)
{
	bool found = false;
	int index;
	boost::optional<double> decodedDouble = encodedValue.get_value_optional<double>();
	for (size_t i = 0; i < items.size(); i++) {
		if ((decodedDouble && items[i].value == EnumValue(*decodedDouble)) || items[i].value == EnumValue(encodedValue.data())) {
			index = i;
			found = true;
			break;
		}
	}
	
	if (!found) {
		return false;
	}
	if (store) {
		valueIndex = index;
	}
	return true;
}

boost::property_tree::ptree EnumParameter::exportValue() const
{
	EnumValue itemValue = items[valueIndex].value;
	boost::property_tree::ptree output;
	double* doubleValue = boost::get<double>(&itemValue);
	if (doubleValue) {
		output.put_value<double>(*doubleValue);
	} else {
		output.data() = boost::get<std::string>(itemValue);
	}
	return output;
}

void EnumParameter::apply(Assignment* assignment) const
{
	EnumValue itemValue = items[valueIndex].value;
	double* doubleValue = boost::get<double>(&itemValue);
	if (doubleValue) {
		assignment->setExpr(std::make_shared<Literal>(Value(*doubleValue)));
	} else {
		assignment->setExpr(std::make_shared<Literal>(Value(boost::get<std::string>(itemValue))));
	}
}






struct EnumValues
{
	std::vector<EnumParameter::EnumItem> items;
	int defaultValueIndex;
};
static EnumValues parseEnumItems(const Expression* parameter, const std::string& defaultKey, EnumParameter::EnumValue defaultValue)
{
	EnumValues output;
	
	const Vector* expression = dynamic_cast<const Vector*>(parameter);
	if (!expression) {
		return output;
	}
	
	std::vector<EnumParameter::EnumItem> items;
	const auto& elements = expression->getChildren();
	for (const auto& elementPointer : elements) {
		EnumParameter::EnumItem item;
		if (const Literal* element = dynamic_cast<const Literal*>(elementPointer.get())) {
			// string or number literal
			if (element->getValue().type() == Value::Type::NUMBER) {
				if (elements.size() == 1) {
					// a vector with a single numeric element is not an enum specifier,
					// it's a range with a maximum and no minimum.
					return output;
				}
				
				item.value = element->getValue().toDouble();
				item.key = element->getValue().toEchoString();
			} else if (element->getValue().type() == Value::Type::STRING) {
				item.value = element->getValue().toString();
				item.key = element->getValue().toString();
			} else {
				return output;
			}
		} else if (const Vector* element = dynamic_cast<const Vector*>(elementPointer.get())) {
			// [value, key] vector
			if (element->getChildren().size() != 2) {
				return output;
			}
			
			const Literal* key = dynamic_cast<const Literal*>(element->getChildren()[1].get());
			if (!key) {
				return output;
			}
			if (key->getValue().type() == Value::Type::NUMBER) {
				item.key = key->getValue().toEchoString();
			} else if (key->getValue().type() == Value::Type::STRING) {
				item.key = key->getValue().toString();
			} else {
				return output;
			}
			
			const Literal* value = dynamic_cast<const Literal*>(element->getChildren()[0].get());
			if (!value) {
				return output;
			}
			if (value->getValue().type() == Value::Type::NUMBER) {
				item.value = value->getValue().toDouble();
			} else if (value->getValue().type() == Value::Type::STRING) {
				item.value = value->getValue().toString();
			} else {
				return output;
			}
		} else {
			return output;
		}
		items.push_back(item);
	}
	
	output.items = std::move(items);
	for (size_t i = 0; i < output.items.size(); i++) {
		if (defaultValue == output.items[i].value) {
			output.defaultValueIndex = i;
			return output;
		}
	}
	EnumParameter::EnumItem defaultItem;
	defaultItem.key = defaultKey;
	defaultItem.value = defaultValue;
	output.items.insert(output.items.begin(), defaultItem);
	output.defaultValueIndex = 0;
	return output;
}

struct NumericLimits
{
	boost::optional<double> minimum;
	boost::optional<double> maximum;
	boost::optional<double> step;
};
static NumericLimits parseNumericLimits(const Expression* parameter)
{
	NumericLimits output;
	
	if (const Literal* step = dynamic_cast<const Literal*>(parameter)) {
		if (step->getValue().type() == Value::Type::NUMBER) {
			output.step = step->getValue().toDouble();
		}
	} else if (const Vector* maximum = dynamic_cast<const Vector*>(parameter)) {
		if (maximum->getChildren().size() == 1) {
			const Literal* maximumChild = dynamic_cast<const Literal*>(maximum->getChildren()[0].get());
			if (maximumChild && maximumChild->getValue().type() == Value::Type::NUMBER) {
				output.maximum = maximumChild->getValue().toDouble();
			}
		}
	} else if (const Range* range = dynamic_cast<const Range*>(parameter)) {
		const Literal* minimum = dynamic_cast<const Literal*>(range->getBegin());
		const Literal* maximum = dynamic_cast<const Literal*>(range->getEnd());
		if (
			   minimum && minimum->getValue().type() == Value::Type::NUMBER
			&& maximum && maximum->getValue().type() == Value::Type::NUMBER
		) {
			output.minimum = minimum->getValue().toDouble();
			output.maximum = maximum->getValue().toDouble();
			
			const Literal* step = dynamic_cast<const Literal*>(range->getStep());
			if (step && step->getValue().type() == Value::Type::NUMBER) {
				output.step = step->getValue().toDouble();
			}
		}
	}
	
	return output;
}

std::unique_ptr<ParameterObject> ParameterObject::fromAssignment(const Assignment* assignment)
{
	std::string name = assignment->getName();
	
	std::string description;
	const Annotation* descriptionAnnotation = assignment->annotation("Description");
	if (descriptionAnnotation) {
		const Literal* expression = dynamic_cast<const Literal*>(descriptionAnnotation->getExpression());
		if (expression && expression->getValue().type() == Value::Type::STRING) {
			description = expression->getValue().toString();
		}
	}
	
	std::string group = "Parameters";
	const Annotation* groupAnnotation = assignment->annotation("Group");
	if (groupAnnotation) {
		const Literal* expression = dynamic_cast<const Literal*>(groupAnnotation->getExpression());
		if (expression && expression->getValue().type() == Value::Type::STRING) {
			group = expression->getValue().toString();
		}
	}
	
	const Expression* parameter = nullptr;
	const Annotation* parameterAnnotation = assignment->annotation("Parameter");
	if (parameterAnnotation) {
		parameter = parameterAnnotation->getExpression();
	}
	
	const Expression* valueExpression = assignment->getExpr().get();
	if (const Literal* expression = dynamic_cast<const Literal*>(valueExpression)) {
		Value::Type type = expression->getValue().type();
		if (type == Value::Type::BOOL) {
			bool value = expression->getValue().toBool();
			return std::make_unique<BoolParameter>(name, description, group, value);
		}
		
		if (type == Value::Type::NUMBER || type == Value::Type::STRING) {
			std::string key;
			EnumParameter::EnumValue value;
			if (type == Value::Type::NUMBER) {
				value = expression->getValue().toDouble();
				key = expression->getValue().toEchoString();
			} else {
				value = expression->getValue().toString();
				key = expression->getValue().toString();
			}
			EnumValues values = parseEnumItems(parameter, key, value);
			if (!values.items.empty()) {
				return std::make_unique<EnumParameter>(name, description, group, values.defaultValueIndex, values.items);
			}
		}
		
		if (type == Value::Type::STRING) {
			std::string value = expression->getValue().toString();
			boost::optional<int> maximumSize = boost::none;
			const Literal* maximumSizeExpression = dynamic_cast<const Literal*>(parameter);
			if (maximumSizeExpression && maximumSizeExpression->getValue().type() == Value::Type::NUMBER) {
				maximumSize = (int)(maximumSizeExpression->getValue().toDouble());
			}
			return std::make_unique<StringParameter>(name, description, group, value, maximumSize);
		}
		
		if (type == Value::Type::NUMBER) {
			double value = expression->getValue().toDouble();
			NumericLimits limits = parseNumericLimits(parameter);
			return std::make_unique<NumberParameter>(name, description, group, value, limits.minimum, limits.maximum, limits.step);
		}
	} else if (const Vector* expression = dynamic_cast<const Vector*>(valueExpression)) {
		if (expression->getChildren().size() < 1 || expression->getChildren().size() > 4) {
			return nullptr;
		}
		
		std::vector<double> value;
		for (const auto& element : expression->getChildren()) {
			const Literal* item = dynamic_cast<const Literal*>(element.get());
			if (!item) {
				return nullptr;
			}
			if (item->getValue().type() != Value::Type::NUMBER) {
				return nullptr;
			}
			value.push_back(item->getValue().toDouble());
		}
		
		NumericLimits limits = parseNumericLimits(parameter);
		return std::make_unique<VectorParameter>(name, description, group, value, limits.minimum, limits.maximum, limits.step);
	}
	return nullptr;
}

ParameterObjects ParameterObjects::fromModule(const FileModule* module)
{
	ParameterObjects output;
	for (const auto& assignment : module->scope.assignments) {
		std::unique_ptr<ParameterObject> parameter = ParameterObject::fromAssignment(assignment.get());
		if (parameter) {
			output.push_back(std::move(parameter));
		}
	}
	return std::move(output);
}

void ParameterObjects::reset()
{
	for (const auto& parameter : *this) {
		parameter->reset();
	}
}

void ParameterObjects::importValues(const ParameterSet& values)
{
	for (const auto& parameter : *this) {
		auto it = values.find(parameter->name());
		if (it == values.end()) {
			parameter->reset();
		} else {
			parameter->importValue(it->second, true);
		}
	}
}

ParameterSet ParameterObjects::exportValues(const std::string& setName)
{
	ParameterSet output;
	output.setName(setName);
	for (const auto& parameter : *this) {
		output[parameter->name()] = parameter->exportValue();
	}
	return output;
}

void ParameterObjects::apply(FileModule *fileModule) const
{
	std::map<std::string, ParameterObject*> namedParameters;
	for (const auto& parameter : *this) {
		namedParameters[parameter->name()] = parameter.get();
	}
	
	for (auto& assignment : fileModule->scope.assignments) {
		if (namedParameters.count(assignment->getName())) {
			namedParameters[assignment->getName()]->apply(assignment.get());
		}
	}
=======
#include "module.h"
#include "annotation.h"

ParameterObject::ParameterObject(const shared_ptr<Assignment> &assignment, const Value &defaultValue) :
    value(Value::undefined.clone()), values(Value::undefined.clone()), defaultValue(Value::undefined.clone())
{
  this->set = false;
  this->name = assignment->getName();
  const Annotation *param = assignment->annotation("Parameter");
  setValue(defaultValue, param->getExpr()->evaluateLiteral());
  const Annotation *desc = assignment->annotation("Description");

  if (desc) {
    Value v = desc->getExpr()->evaluateLiteral();
    if (v.type() == Value::Type::STRING) {
      description=QString::fromStdString(v.toString());
    }
  }
  
  const Annotation *group = assignment->annotation("Group");
  if (group) {
    Value v = group->getExpr()->evaluateLiteral();
    if (v.type() == Value::Type::STRING) {
      groupName = v.toString();
    }
  } else {
    groupName = "Parameters";
  }
}

void ParameterObject::applyParameter(const shared_ptr<Assignment> &assignment)
{
  Value defaultValue = assignment->getExpr()->evaluateLiteral();
  
  if (defaultValue.type() == dvt) {
    assignment->setExpr(make_shared<Literal>(value.clone()));
  }
}

void ParameterObject::setValue(const Value &defaultValue, const Value &values)
{
  this->values = values.clone();
  this->value = defaultValue.clone();
  this->defaultValue = defaultValue.clone();
  this->vt = values.type();
  this->dvt = defaultValue.type();
 
  bool makerBotMax = (vt == Value::Type::VECTOR && values.toVector().size() == 1 && values.toVector()[0].type() == Value::Type::NUMBER); // [max] format from makerbot customizer

  if (dvt == Value::Type::BOOL) {
    this->target = CHECKBOX;
  } else if ((dvt == Value::Type::VECTOR) && (defaultValue.toVector().size() <= 4)) {
    this->target = checkVectorWidget();
  } else if ((vt == Value::Type::RANGE || makerBotMax) && (dvt == Value::Type::NUMBER)) {
    this->target = SLIDER;
  } else if ((makerBotMax) && (dvt == Value::Type::STRING)){
    this->target = TEXT;
  } else if ((vt == Value::Type::VECTOR) && ((dvt == Value::Type::NUMBER) || (dvt == Value::Type::STRING))) {
    this->target = COMBOBOX;
  } else if (dvt == Value::Type::NUMBER) {
    this->target = NUMBER;
  } else {
    this->target = TEXT;
  }
}

bool ParameterObject::operator == (const ParameterObject &second)
{
  return ((this->defaultValue == second.defaultValue).toBool()
					&& (this->values==second.values).toBool()
					&& this->description == second.description
					&& this->groupName == second.groupName);
}

ParameterObject::parameter_type_t ParameterObject::checkVectorWidget()
{
  const auto &vec = defaultValue.toVector();
  if (vec.size() == 0) return TEXT;
  for (unsigned int i = 0;i < vec.size();++i) {
    if (vec[i].type() != Value::Type::NUMBER) {
      return TEXT;
    }
  }
  return VECTOR;
>>>>>>> 0ff3ca2f
}<|MERGE_RESOLUTION|>--- conflicted
+++ resolved
@@ -3,7 +3,6 @@
 #include "parameterobject.h"
 #include "value.h"
 
-<<<<<<< HEAD
 #include <sstream>
 #include <boost/algorithm/string.hpp>
 
@@ -336,7 +335,7 @@
 	std::string description;
 	const Annotation* descriptionAnnotation = assignment->annotation("Description");
 	if (descriptionAnnotation) {
-		const Literal* expression = dynamic_cast<const Literal*>(descriptionAnnotation->getExpression());
+		const Literal* expression = dynamic_cast<const Literal*>(descriptionAnnotation->getExpr().get());
 		if (expression && expression->getValue().type() == Value::Type::STRING) {
 			description = expression->getValue().toString();
 		}
@@ -345,7 +344,7 @@
 	std::string group = "Parameters";
 	const Annotation* groupAnnotation = assignment->annotation("Group");
 	if (groupAnnotation) {
-		const Literal* expression = dynamic_cast<const Literal*>(groupAnnotation->getExpression());
+		const Literal* expression = dynamic_cast<const Literal*>(groupAnnotation->getExpr().get());
 		if (expression && expression->getValue().type() == Value::Type::STRING) {
 			group = expression->getValue().toString();
 		}
@@ -354,7 +353,7 @@
 	const Expression* parameter = nullptr;
 	const Annotation* parameterAnnotation = assignment->annotation("Parameter");
 	if (parameterAnnotation) {
-		parameter = parameterAnnotation->getExpression();
+		parameter = parameterAnnotation->getExpr().get();
 	}
 	
 	const Expression* valueExpression = assignment->getExpr().get();
@@ -419,10 +418,10 @@
 	return nullptr;
 }
 
-ParameterObjects ParameterObjects::fromModule(const FileModule* module)
+ParameterObjects ParameterObjects::fromSourceFile(const SourceFile* sourceFile)
 {
 	ParameterObjects output;
-	for (const auto& assignment : module->scope.assignments) {
+	for (const auto& assignment : sourceFile->scope.assignments) {
 		std::unique_ptr<ParameterObject> parameter = ParameterObject::fromAssignment(assignment.get());
 		if (parameter) {
 			output.push_back(std::move(parameter));
@@ -460,102 +459,16 @@
 	return output;
 }
 
-void ParameterObjects::apply(FileModule *fileModule) const
+void ParameterObjects::apply(SourceFile* sourceFile) const
 {
 	std::map<std::string, ParameterObject*> namedParameters;
 	for (const auto& parameter : *this) {
 		namedParameters[parameter->name()] = parameter.get();
 	}
 	
-	for (auto& assignment : fileModule->scope.assignments) {
+	for (auto& assignment : sourceFile->scope.assignments) {
 		if (namedParameters.count(assignment->getName())) {
 			namedParameters[assignment->getName()]->apply(assignment.get());
 		}
 	}
-=======
-#include "module.h"
-#include "annotation.h"
-
-ParameterObject::ParameterObject(const shared_ptr<Assignment> &assignment, const Value &defaultValue) :
-    value(Value::undefined.clone()), values(Value::undefined.clone()), defaultValue(Value::undefined.clone())
-{
-  this->set = false;
-  this->name = assignment->getName();
-  const Annotation *param = assignment->annotation("Parameter");
-  setValue(defaultValue, param->getExpr()->evaluateLiteral());
-  const Annotation *desc = assignment->annotation("Description");
-
-  if (desc) {
-    Value v = desc->getExpr()->evaluateLiteral();
-    if (v.type() == Value::Type::STRING) {
-      description=QString::fromStdString(v.toString());
-    }
-  }
-  
-  const Annotation *group = assignment->annotation("Group");
-  if (group) {
-    Value v = group->getExpr()->evaluateLiteral();
-    if (v.type() == Value::Type::STRING) {
-      groupName = v.toString();
-    }
-  } else {
-    groupName = "Parameters";
-  }
-}
-
-void ParameterObject::applyParameter(const shared_ptr<Assignment> &assignment)
-{
-  Value defaultValue = assignment->getExpr()->evaluateLiteral();
-  
-  if (defaultValue.type() == dvt) {
-    assignment->setExpr(make_shared<Literal>(value.clone()));
-  }
-}
-
-void ParameterObject::setValue(const Value &defaultValue, const Value &values)
-{
-  this->values = values.clone();
-  this->value = defaultValue.clone();
-  this->defaultValue = defaultValue.clone();
-  this->vt = values.type();
-  this->dvt = defaultValue.type();
- 
-  bool makerBotMax = (vt == Value::Type::VECTOR && values.toVector().size() == 1 && values.toVector()[0].type() == Value::Type::NUMBER); // [max] format from makerbot customizer
-
-  if (dvt == Value::Type::BOOL) {
-    this->target = CHECKBOX;
-  } else if ((dvt == Value::Type::VECTOR) && (defaultValue.toVector().size() <= 4)) {
-    this->target = checkVectorWidget();
-  } else if ((vt == Value::Type::RANGE || makerBotMax) && (dvt == Value::Type::NUMBER)) {
-    this->target = SLIDER;
-  } else if ((makerBotMax) && (dvt == Value::Type::STRING)){
-    this->target = TEXT;
-  } else if ((vt == Value::Type::VECTOR) && ((dvt == Value::Type::NUMBER) || (dvt == Value::Type::STRING))) {
-    this->target = COMBOBOX;
-  } else if (dvt == Value::Type::NUMBER) {
-    this->target = NUMBER;
-  } else {
-    this->target = TEXT;
-  }
-}
-
-bool ParameterObject::operator == (const ParameterObject &second)
-{
-  return ((this->defaultValue == second.defaultValue).toBool()
-					&& (this->values==second.values).toBool()
-					&& this->description == second.description
-					&& this->groupName == second.groupName);
-}
-
-ParameterObject::parameter_type_t ParameterObject::checkVectorWidget()
-{
-  const auto &vec = defaultValue.toVector();
-  if (vec.size() == 0) return TEXT;
-  for (unsigned int i = 0;i < vec.size();++i) {
-    if (vec[i].type() != Value::Type::NUMBER) {
-      return TEXT;
-    }
-  }
-  return VECTOR;
->>>>>>> 0ff3ca2f
 }