--- conflicted
+++ resolved
@@ -155,25 +155,9 @@
 	//use a custom style for the axis indicators,
 	//to prevent getting operating specific
 	//(potentially animated) progressbars
-<<<<<<< HEAD
 	int light = this->progressBarAxis0->palette().text().color().lightness();
 	this->darkModeDetected = light>165;
 	QString style = (this-> darkModeDetected) ? ProgressbarStyleDark : ProgressbarStyleLight;
-=======
-    QString style = "QProgressBar::chunk {"
-                    "background: QLinearGradient( x1: 0, y1: 0, x2: 0, y2: 1,stop: 0 #66d9ff,stop: 1 #ccf2ff );"
-                    "border-radius: 5px;"
-                    "border: 1px solid #007399;"
-                    "}";
-    int light = this->progressBarAxis0->palette().text().color().lightness();
-    if(light>165){
-        style = "QProgressBar::chunk {"
-            "background: QLinearGradient( x1: 0, y1: 0, x2: 0, y2: 1,stop: 0 #001a33,stop: 1 #0069cc );"
-            "border-radius: 5px;"
-            "border: 1px solid #000d1a;"
-            "}";
-    }
->>>>>>> 355ec2cb
 
 	auto progressbars = this->findChildren<QProgressBar *>();
 	for (auto progressbar : progressbars) {
@@ -588,11 +572,6 @@
 }
 
 void AxisConfigWidget::updateStates(){
-<<<<<<< HEAD
-	auto manager = InputDriverManager::instance();
-	std::string infos = manager->listDriverInfos();
-	label_driverInfo->setText(QString::fromStdString(infos));
-=======
 	if(!initialized) return;
 
 	int cnt = InputDriverManager::instance()->getAxisCount();
@@ -606,5 +585,8 @@
 			progressbar->setMinimum(-100);
 		}
 	}
->>>>>>> 355ec2cb
+
+	auto manager = InputDriverManager::instance();
+	std::string infos = manager->listDriverInfos();
+	label_driverInfo->setText(QString::fromStdString(infos));
 }