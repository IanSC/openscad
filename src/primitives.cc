/*
 *  OpenSCAD (www.openscad.org)
 *  Copyright (C) 2009-2011 Clifford Wolf <clifford@clifford.at> and
 *                          Marius Kintel <marius@kintel.net>
 *
 *  This program is free software; you can redistribute it and/or modify
 *  it under the terms of the GNU General Public License as published by
 *  the Free Software Foundation; either version 2 of the License, or
 *  (at your option) any later version.
 *
 *  As a special exception, you have permission to link this program
 *  with the CGAL library and distribute executables, as long as you
 *  follow the requirements of the GNU GPL in regard to all of the
 *  software in the executable aside from CGAL.
 *
 *  This program is distributed in the hope that it will be useful,
 *  but WITHOUT ANY WARRANTY; without even the implied warranty of
 *  MERCHANTABILITY or FITNESS FOR A PARTICULAR PURPOSE.  See the
 *  GNU General Public License for more details.
 *
 *  You should have received a copy of the GNU General Public License
 *  along with this program; if not, write to the Free Software
 *  Foundation, Inc., 59 Temple Place, Suite 330, Boston, MA  02111-1307  USA
 *
 */

#include "module.h"
#include "node.h"
#include "polyset.h"
#include "evalcontext.h"
#include "Polygon2d.h"
#include "builtin.h"
#include "printutils.h"
#include "context.h"
#include "calc.h"
#include <sstream>
#include <assert.h>
#include <cmath>
#include <boost/assign/std/vector.hpp>
#include "ModuleInstantiation.h"
using namespace boost::assign; // bring 'operator+=()' into scope

#define F_MINIMUM 0.01

enum class primitive_type_e {
	CUBE,
	SPHERE,
	CYLINDER,
	POLYHEDRON,
	SQUARE,
	CIRCLE,
	POLYGON
};

class PrimitiveModule : public AbstractModule
{
public:
	primitive_type_e type;
	PrimitiveModule(primitive_type_e type) : type(type) { }
	AbstractNode *instantiate(const Context *ctx, const ModuleInstantiation *inst, EvalContext *evalctx) const override;
private:
	Value lookup_radius(const Context &ctx, const std::string &radius_var, const std::string &diameter_var) const;
};

class PrimitiveNode : public LeafNode
{
public:
	VISITABLE();
	PrimitiveNode(const ModuleInstantiation *mi, primitive_type_e type) : LeafNode(mi), type(type) { }
	std::string toString() const override;
	std::string name() const override {
		switch (this->type) {
		case primitive_type_e::CUBE:
			return "cube";
			break;
		case primitive_type_e::SPHERE:
			return "sphere";
			break;
		case primitive_type_e::CYLINDER:
			return "cylinder";
			break;
		case primitive_type_e::POLYHEDRON:
			return "polyhedron";
			break;
		case primitive_type_e::SQUARE:
			return "square";
			break;
		case primitive_type_e::CIRCLE:
			return "circle";
			break;
		case primitive_type_e::POLYGON:
			return "polygon";
			break;
		default:
			assert(false && "PrimitiveNode::name(): Unknown primitive type");
			return "unknown";
		}
	}

	bool center;
	double x, y, z, h, r1, r2;
	double fn, fs, fa;
	primitive_type_e type;
	int convexity;
	ValuePtr points, paths, faces;
	const Geometry *createGeometry() const override;
};

/**
 * Return a radius value by looking up both a diameter and radius variable.
 * The diameter has higher priority, so if found an additionally set radius
 * value is ignored.
 * 
 * @param ctx data context with variable values.
 * @param radius_var name of the variable to lookup for the radius value.
 * @param diameter_var name of the variable to lookup for the diameter value.
 * @return radius value of type Value::ValueType::NUMBER or Value::ValueType::UNDEFINED if both
 *         variables are invalid or not set.
 */
Value PrimitiveModule::lookup_radius(const Context &ctx, const std::string &diameter_var, const std::string &radius_var) const
{
	auto d = ctx.lookup_variable(diameter_var, true);
	auto r = ctx.lookup_variable(radius_var, true);
	const auto r_defined = (r->type() == Value::ValueType::NUMBER);
	
	if (d->type() == Value::ValueType::NUMBER) {
		if (r_defined) {
			PRINTB("WARNING: Ignoring radius variable '%s' as diameter '%s' is defined too.", radius_var % diameter_var);
		}
		return {d->toDouble() / 2.0};
	} else if (r_defined) {
		return *r;
	} else {
		return Value::undefined;
	}
}

AbstractNode *PrimitiveModule::instantiate(const Context *ctx, const ModuleInstantiation *inst, EvalContext *evalctx) const
{
	auto node = new PrimitiveNode(inst, this->type);

	node->center = false;
	node->x = node->y = node->z = node->h = node->r1 = node->r2 = 1;

	AssignmentList args;

	switch (this->type) {
	case primitive_type_e::CUBE:
		args += Assignment("size"), Assignment("center");
		break;
	case primitive_type_e::SPHERE:
		args += Assignment("r");
		break;
	case primitive_type_e::CYLINDER:
		args += Assignment("h"), Assignment("r1"), Assignment("r2"), Assignment("center");
		break;
	case primitive_type_e::POLYHEDRON:
		args += Assignment("points"), Assignment("faces"), Assignment("convexity");
		break;
	case primitive_type_e::SQUARE:
		args += Assignment("size"), Assignment("center");
		break;
	case primitive_type_e::CIRCLE:
		args += Assignment("r");
		break;
	case primitive_type_e::POLYGON:
		args += Assignment("points"), Assignment("paths"), Assignment("convexity");
		break;
	default:
		assert(false && "PrimitiveModule::instantiate(): Unknown node type");
	}

	Context c(ctx);
	c.setVariables(args, evalctx);

	node->fn = c.lookup_variable("$fn")->toDouble();
	node->fs = c.lookup_variable("$fs")->toDouble();
	node->fa = c.lookup_variable("$fa")->toDouble();

	if (node->fs < F_MINIMUM) {
		PRINTB("WARNING: $fs too small - clamping to %f", F_MINIMUM);
		node->fs = F_MINIMUM;
	}
	if (node->fa < F_MINIMUM) {
		PRINTB("WARNING: $fa too small - clamping to %f", F_MINIMUM);
		node->fa = F_MINIMUM;
	}

	switch (this->type)  {
	case primitive_type_e::CUBE: {
		auto size = c.lookup_variable("size");
		auto center = c.lookup_variable("center");
		size->getDouble(node->x);
		size->getDouble(node->y);
		size->getDouble(node->z);
		size->getVec3(node->x, node->y, node->z);
		if (center->type() == Value::ValueType::BOOL) {
			node->center = center->toBool();
		}
		break;
	}
	case primitive_type_e::SPHERE: {
		const auto r = lookup_radius(c, "d", "r");
		if (r.type() == Value::ValueType::NUMBER) {
			node->r1 = r.toDouble();
		}
		break;
	}
	case primitive_type_e::CYLINDER: {
		const auto h = c.lookup_variable("h");
		if (h->type() == Value::ValueType::NUMBER) {
			node->h = h->toDouble();
		}

		const auto r = lookup_radius(c, "d", "r");
		const auto r1 = lookup_radius(c, "d1", "r1");
		const auto r2 = lookup_radius(c, "d2", "r2");
		if (r.type() == Value::ValueType::NUMBER) {
			node->r1 = r.toDouble();
			node->r2 = r.toDouble();
		}
		if (r1.type() == Value::ValueType::NUMBER) {
			node->r1 = r1.toDouble();
		}
		if (r2.type() == Value::ValueType::NUMBER) {
			node->r2 = r2.toDouble();
		}
		
		auto center = c.lookup_variable("center");
		if (center->type() == Value::ValueType::BOOL) {
			node->center = center->toBool();
		}
		break;
	}
	case primitive_type_e::POLYHEDRON: {
		node->points = c.lookup_variable("points");
		node->faces = c.lookup_variable("faces");
		if (node->faces->type() == Value::ValueType::UNDEFINED) {
			// backwards compatible
			node->faces = c.lookup_variable("triangles", true);
			if (node->faces->type() != Value::ValueType::UNDEFINED) {
				printDeprecation("polyhedron(triangles=[]) will be removed in future releases. Use polyhedron(faces=[]) instead.");
			}
		}
		break;
	}
	case primitive_type_e::SQUARE: {
		auto size = c.lookup_variable("size");
		auto center = c.lookup_variable("center");
		size->getDouble(node->x);
		size->getDouble(node->y);
		size->getVec2(node->x, node->y);
		if (center->type() == Value::ValueType::BOOL) {
			node->center = center->toBool();
		}
		break;
	}
	case primitive_type_e::CIRCLE: {
		const auto r = lookup_radius(c, "d", "r");
		if (r.type() == Value::ValueType::NUMBER) {
			node->r1 = r.toDouble();
		}
		break;
	}
	case primitive_type_e::POLYGON: {
		node->points = c.lookup_variable("points");
		node->paths = c.lookup_variable("paths");
		break;
	}
	}

	node->convexity = c.lookup_variable("convexity", true)->toDouble();
	if (node->convexity < 1) node->convexity = 1;

	return node;
}

struct point2d {
	double x, y;
};

static void generate_circle(point2d *circle, double r, int fragments)
{
	for (int i=0; i<fragments; i++) {
		double phi = (M_PI*2*i) / fragments;
		circle[i].x = r*cos(phi);
		circle[i].y = r*sin(phi);
	}
}

/*!
	Creates geometry for this node.
	May return an empty Geometry creation failed, but will not return nullptr.
*/
const Geometry *PrimitiveNode::createGeometry() const
{
	Geometry *g = nullptr;

	switch (this->type) {
	case primitive_type_e::CUBE: {
		auto p = new PolySet(3,true);
		g = p;
		if (this->x > 0 && this->y > 0 && this->z > 0 &&
			!std::isinf(this->x) > 0 && !std::isinf(this->y) > 0 && !std::isinf(this->z) > 0) {
			double x1, x2, y1, y2, z1, z2;
			if (this->center) {
				x1 = -this->x/2;
				x2 = +this->x/2;
				y1 = -this->y/2;
				y2 = +this->y/2;
				z1 = -this->z/2;
				z2 = +this->z/2;
			} else {
				x1 = y1 = z1 = 0;
				x2 = this->x;
				y2 = this->y;
				z2 = this->z;
			}

			p->append_poly(); // top
			p->append_vertex(x1, y1, z2);
			p->append_vertex(x2, y1, z2);
			p->append_vertex(x2, y2, z2);
			p->append_vertex(x1, y2, z2);

			p->append_poly(); // bottom
			p->append_vertex(x1, y2, z1);
			p->append_vertex(x2, y2, z1);
			p->append_vertex(x2, y1, z1);
			p->append_vertex(x1, y1, z1);

			p->append_poly(); // side1
			p->append_vertex(x1, y1, z1);
			p->append_vertex(x2, y1, z1);
			p->append_vertex(x2, y1, z2);
			p->append_vertex(x1, y1, z2);

			p->append_poly(); // side2
			p->append_vertex(x2, y1, z1);
			p->append_vertex(x2, y2, z1);
			p->append_vertex(x2, y2, z2);
			p->append_vertex(x2, y1, z2);

			p->append_poly(); // side3
			p->append_vertex(x2, y2, z1);
			p->append_vertex(x1, y2, z1);
			p->append_vertex(x1, y2, z2);
			p->append_vertex(x2, y2, z2);

			p->append_poly(); // side4
			p->append_vertex(x1, y2, z1);
			p->append_vertex(x1, y1, z1);
			p->append_vertex(x1, y1, z2);
			p->append_vertex(x1, y2, z2);
		}
	}
		break;
	case primitive_type_e::SPHERE: {
		auto p = new PolySet(3,true);
		g = p;
		if (this->r1 > 0 && !std::isinf(this->r1)) {
			struct ring_s {
				point2d *points;
				double z;
			};

			auto fragments = Calc::get_fragments_from_r(r1, fn, fs, fa);
			int rings = (fragments+1)/2;
// Uncomment the following three lines to enable experimental sphere tesselation
//		if (rings % 2 == 0) rings++; // To ensure that the middle ring is at phi == 0 degrees

			auto ring = new ring_s[rings];

//		double offset = 0.5 * ((fragments / 2) % 2);
			for (int i = 0; i < rings; i++) {
//			double phi = (M_PI * (i + offset)) / (fragments/2);
				double phi = (M_PI * (i + 0.5)) / rings;
				double r = r1 * sin(phi);
				ring[i].z = r1 * cos(phi);
				ring[i].points = new point2d[fragments];
				generate_circle(ring[i].points, r, fragments);
			}

			p->append_poly();
			for (int i = 0; i < fragments; i++)
				p->append_vertex(ring[0].points[i].x, ring[0].points[i].y, ring[0].z);

			for (int i = 0; i < rings-1; i++) {
				auto r1 = &ring[i];
				auto  r2 = &ring[i+1];
				int r1i = 0, r2i = 0;
				while (r1i < fragments || r2i < fragments) {
					if (r1i >= fragments) goto sphere_next_r2;
					if (r2i >= fragments) goto sphere_next_r1;
					if ((double)r1i / fragments < (double)r2i / fragments) {
					sphere_next_r1:
						p->append_poly();
						int r1j = (r1i+1) % fragments;
						p->insert_vertex(r1->points[r1i].x, r1->points[r1i].y, r1->z);
						p->insert_vertex(r1->points[r1j].x, r1->points[r1j].y, r1->z);
						p->insert_vertex(r2->points[r2i % fragments].x, r2->points[r2i % fragments].y, r2->z);
						r1i++;
					} else {
					sphere_next_r2:
						p->append_poly();
						int r2j = (r2i+1) % fragments;
						p->append_vertex(r2->points[r2i].x, r2->points[r2i].y, r2->z);
						p->append_vertex(r2->points[r2j].x, r2->points[r2j].y, r2->z);
						p->append_vertex(r1->points[r1i % fragments].x, r1->points[r1i % fragments].y, r1->z);
						r2i++;
					}
				}
			}

			p->append_poly();
			for (int i = 0; i < fragments; i++) {
				p->insert_vertex(ring[rings-1].points[i].x, 
												 ring[rings-1].points[i].y, 
												 ring[rings-1].z);
			}

			for (int i = 0; i < rings; i++) {
				delete[] ring[i].points;
			}
			delete[] ring;
		}
	}
		break;
	case primitive_type_e::CYLINDER: {
		auto p = new PolySet(3,true);
		g = p;
		if (this->h > 0 && !std::isinf(this->h) &&
				this->r1 >=0 && this->r2 >= 0 && (this->r1 > 0 || this->r2 > 0) &&
				!std::isinf(this->r1) && !std::isinf(this->r2)) {
			auto fragments = Calc::get_fragments_from_r(std::fmax(this->r1, this->r2), this->fn, this->fs, this->fa);

			double z1, z2;
			if (this->center) {
				z1 = -this->h/2;
				z2 = +this->h/2;
			} else {
				z1 = 0;
				z2 = this->h;
			}

			auto circle1 = new point2d[fragments];
			auto circle2 = new point2d[fragments];

			generate_circle(circle1, r1, fragments);
			generate_circle(circle2, r2, fragments);
		
			for (int i=0; i<fragments; i++) {
				int j = (i+1) % fragments;
				if (r1 == r2) {
					p->append_poly();
					p->insert_vertex(circle1[i].x, circle1[i].y, z1);
					p->insert_vertex(circle2[i].x, circle2[i].y, z2);
					p->insert_vertex(circle2[j].x, circle2[j].y, z2);
					p->insert_vertex(circle1[j].x, circle1[j].y, z1);
				} else {
					if (r1 > 0) {
						p->append_poly();
						p->insert_vertex(circle1[i].x, circle1[i].y, z1);
						p->insert_vertex(circle2[i].x, circle2[i].y, z2);
						p->insert_vertex(circle1[j].x, circle1[j].y, z1);
					}
					if (r2 > 0) {
						p->append_poly();
						p->insert_vertex(circle2[i].x, circle2[i].y, z2);
						p->insert_vertex(circle2[j].x, circle2[j].y, z2);
						p->insert_vertex(circle1[j].x, circle1[j].y, z1);
					}
				}
			}

			if (this->r1 > 0) {
				p->append_poly();
				for (int i=0; i<fragments; i++)
					p->insert_vertex(circle1[i].x, circle1[i].y, z1);
			}

			if (this->r2 > 0) {
				p->append_poly();
				for (int i=0; i<fragments; i++)
					p->append_vertex(circle2[i].x, circle2[i].y, z2);
			}

			delete[] circle1;
			delete[] circle2;
		}
	}
		break;
	case primitive_type_e::POLYHEDRON: {
		auto p = new PolySet(3);
		g = p;
		p->setConvexity(this->convexity);
		for (size_t i=0; i<this->faces->toVector().size(); i++)	{
			p->append_poly();
			const auto &vec = this->faces->toVector()[i]->toVector();
			for (size_t j=0; j<vec.size(); j++) {
				size_t pt = vec[j]->toDouble();
				if (pt < this->points->toVector().size()) {
					double px, py, pz;
<<<<<<< HEAD

					if (!this->points->toVector()[pt]->getVec3(px, py, pz) ||
=======
					if (!this->points->toVector()[pt]->getVec3(px, py, pz, 0.0) ||
>>>>>>> 9a531d9a
							std::isinf(px) || std::isinf(py) || std::isinf(pz)) {
						PRINTB("ERROR: Unable to convert point at index %d to a vec3 of numbers, %s", j % this->modinst->location().toString());
						return p;
					}
					p->insert_vertex(px, py, pz);
				}
			}
		}
	}
		break;
	case primitive_type_e::SQUARE: {
		auto p = new Polygon2d();
		g = p;
		if (this->x > 0 && this->y > 0 &&
				!std::isinf(this->x) && !std::isinf(this->y)) {
			Vector2d v1(0, 0);
			Vector2d v2(this->x, this->y);
			if (this->center) {
				v1 -= Vector2d(this->x/2, this->y/2);
				v2 -= Vector2d(this->x/2, this->y/2);
			}

			Outline2d o;
			o.vertices = {v1, {v2[0], v1[1]}, v2, {v1[0], v2[1]}};
			p->addOutline(o);
		}
		p->setSanitized(true);
	}
		break;
	case primitive_type_e::CIRCLE: {
		auto p = new Polygon2d();
		g = p;
		if (this->r1 > 0 && !std::isinf(this->r1))	{
			auto fragments = Calc::get_fragments_from_r(this->r1, this->fn, this->fs, this->fa);

			Outline2d o;
			o.vertices.resize(fragments);
			for (int i=0; i < fragments; i++) {
				double phi = (M_PI*2*i) / fragments;
				o.vertices[i] = {this->r1*cos(phi), this->r1*sin(phi)};
			}
			p->addOutline(o);
		}
		p->setSanitized(true);
	}
		break;
	case primitive_type_e::POLYGON:	{
			auto p = new Polygon2d();
			g = p;

			Outline2d outline;
			double x,y;
			const auto &vec = this->points->toVector();
			for (unsigned int i=0;i<vec.size();i++) {
				const auto &val = *vec[i];
				if (!val.getVec2(x, y) || std::isinf(x) || std::isinf(y)) {
					PRINTB("ERROR: Unable to convert point %s at index %d to a vec2 of numbers, %s", 
								 val.toString() % i % this->modinst->location().toString());
					return p;
				}
				outline.vertices.emplace_back(x, y);
			}

			if (this->paths->toVector().size() == 0 && outline.vertices.size() > 2) {
				p->addOutline(outline);
			}
			else {
				for (const auto &polygon : this->paths->toVector()) {
					Outline2d curroutline;
					for (const auto &index : polygon->toVector()) {
						unsigned int idx = index->toDouble();
						if (idx < outline.vertices.size()) {
							curroutline.vertices.push_back(outline.vertices[idx]);
						}
						// FIXME: Warning on out of bounds?
					}
					p->addOutline(curroutline);
				}
			}
        
			if (p->outlines().size() > 0) {
				p->setConvexity(convexity);
			}
	}
	}

	return g;
}

std::string PrimitiveNode::toString() const
{
	std::stringstream stream;

	stream << this->name();

	switch (this->type) {
	case primitive_type_e::CUBE:
		stream << "(size = [" << this->x << ", " << this->y << ", " << this->z << "], "
					 <<	"center = " << (center ? "true" : "false") << ")";
		break;
	case primitive_type_e::SPHERE:
		stream << "($fn = " << this->fn << ", $fa = " << this->fa
					 << ", $fs = " << this->fs << ", r = " << this->r1 << ")";
			break;
	case primitive_type_e::CYLINDER:
		stream << "($fn = " << this->fn << ", $fa = " << this->fa
					 << ", $fs = " << this->fs << ", h = " << this->h << ", r1 = " << this->r1
					 << ", r2 = " << this->r2 << ", center = " << (center ? "true" : "false") << ")";
			break;
	case primitive_type_e::POLYHEDRON:
		stream << "(points = " << *this->points
					 << ", faces = " << *this->faces
					 << ", convexity = " << this->convexity << ")";
			break;
	case primitive_type_e::SQUARE:
		stream << "(size = [" << this->x << ", " << this->y << "], "
					 << "center = " << (center ? "true" : "false") << ")";
			break;
	case primitive_type_e::CIRCLE:
		stream << "($fn = " << this->fn << ", $fa = " << this->fa
					 << ", $fs = " << this->fs << ", r = " << this->r1 << ")";
		break;
	case primitive_type_e::POLYGON:
		stream << "(points = " << *this->points << ", paths = " << *this->paths << ", convexity = " << this->convexity << ")";
			break;
	default:
		assert(false);
	}

	return stream.str();
}

void register_builtin_primitives()
{
	Builtins::init("cube", new PrimitiveModule(primitive_type_e::CUBE));
	Builtins::init("sphere", new PrimitiveModule(primitive_type_e::SPHERE));
	Builtins::init("cylinder", new PrimitiveModule(primitive_type_e::CYLINDER));
	Builtins::init("polyhedron", new PrimitiveModule(primitive_type_e::POLYHEDRON));
	Builtins::init("square", new PrimitiveModule(primitive_type_e::SQUARE));
	Builtins::init("circle", new PrimitiveModule(primitive_type_e::CIRCLE));
	Builtins::init("polygon", new PrimitiveModule(primitive_type_e::POLYGON));
}<|MERGE_RESOLUTION|>--- conflicted
+++ resolved
@@ -501,13 +501,7 @@
 				size_t pt = vec[j]->toDouble();
 				if (pt < this->points->toVector().size()) {
 					double px, py, pz;
-<<<<<<< HEAD
-
-					if (!this->points->toVector()[pt]->getVec3(px, py, pz) ||
-=======
-					if (!this->points->toVector()[pt]->getVec3(px, py, pz, 0.0) ||
->>>>>>> 9a531d9a
-							std::isinf(px) || std::isinf(py) || std::isinf(pz)) {
+					if (!this->points->toVector()[pt]->getVec3(px, py, pz, 0.0) 							std::isinf(px) || std::isinf(py) || std::isinf(pz)) {
 						PRINTB("ERROR: Unable to convert point at index %d to a vec3 of numbers, %s", j % this->modinst->location().toString());
 						return p;
 					}
