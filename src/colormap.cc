--- conflicted
+++ resolved
@@ -51,7 +51,6 @@
 
 RenderColorScheme::RenderColorScheme(fs::path path) : _path(path)
 {
-<<<<<<< HEAD
     try {
 	boost::property_tree::read_json(path.generic_string().c_str(), pt);
 	_name = pt.get<std::string>("name");
@@ -76,33 +75,6 @@
 	_index = 0;
 	_show_in_gui = false;
     }
-=======
-  try {
-    boost::property_tree::read_json(path.generic_string().c_str(), pt);
-    _name = pt.get<std::string>("name");
-    _index = pt.get<int>("index");
-    _show_in_gui = pt.get<bool>("show-in-gui");
-
-    addColor(RenderColor::BACKGROUND_COLOR, "background");
-    addColor(RenderColor::AXES_COLOR, "axes-color");
-    addColor(RenderColor::OPENCSG_FACE_FRONT_COLOR, "opencsg-face-front");
-    addColor(RenderColor::OPENCSG_FACE_BACK_COLOR, "opencsg-face-back");
-    addColor(RenderColor::CGAL_FACE_FRONT_COLOR, "cgal-face-front");
-    addColor(RenderColor::CGAL_FACE_2D_COLOR, "cgal-face-2d");
-    addColor(RenderColor::CGAL_FACE_BACK_COLOR, "cgal-face-back");
-    addColor(RenderColor::CGAL_EDGE_FRONT_COLOR, "cgal-edge-front");
-    addColor(RenderColor::CGAL_EDGE_BACK_COLOR, "cgal-edge-back");
-    addColor(RenderColor::CGAL_EDGE_2D_COLOR, "cgal-edge-2d");
-    addColor(RenderColor::CROSSHAIR_COLOR, "crosshair");
-  }
-  catch (const std::exception &e) {
-    PRINTB("Error reading color scheme file '%s': %s", path.generic_string().c_str() % e.what());
-    _error = e.what();
-    _name = "";
-    _index = 0;
-    _show_in_gui = false;
-  }
->>>>>>> e30f54f5
 }
 
 RenderColorScheme::~RenderColorScheme()
