--- conflicted
+++ resolved
@@ -1711,18 +1711,13 @@
 	delete this->root_module;
 	this->root_module = NULL;
 
-<<<<<<< HEAD
-	this->root_module = parse(fulltext.c_str(),
-		this->fileName.isEmpty() ? "" :
-		QFileInfo(this->fileName).absolutePath().toLocal8Bit(), false);
-
-	this->parameterWidget->applyParameters(this->root_module);
-	this->parameterWidget->setParameters(this->root_module);
-=======
     const char* fname =
         this->fileName.isEmpty() ? "" : this->fileName.toLocal8Bit();
 	this->root_module = parse(fulltext.c_str(), fs::path(fname), false);
->>>>>>> d56cb9c7
+	
+	this->parameterWidget->applyParameters(this->root_module);
+	this->parameterWidget->setParameters(this->root_module);
+
 }
 
 void MainWindow::checkAutoReload()
