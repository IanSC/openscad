--- conflicted
+++ resolved
@@ -733,12 +733,8 @@
 
 MainWindow::~MainWindow()
 {
-<<<<<<< HEAD
 	// If root_module is not null then it will be the same as last_good_module,
 	// so no need to delete it.
-=======
-	delete root_module;
->>>>>>> 7d205e73
 	delete last_good_module;
 	delete root_node;
 #ifdef ENABLE_CGAL
