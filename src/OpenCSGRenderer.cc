/*
 *  OpenSCAD (www.openscad.org)
 *  Copyright (C) 2009-2011 Clifford Wolf <clifford@clifford.at> and
 *                          Marius Kintel <marius@kintel.net>
 *
 *  This program is free software; you can redistribute it and/or modify
 *  it under the terms of the GNU General Public License as published by
 *  the Free Software Foundation; either version 2 of the License, or
 *  (at your option) any later version.
 *
 *  As a special exception, you have permission to link this program
 *  with the CGAL library and distribute executables, as long as you
 *  follow the requirements of the GNU GPL in regard to all of the
 *  software in the executable aside from CGAL.
 *
 *  This program is distributed in the hope that it will be useful,
 *  but WITHOUT ANY WARRANTY; without even the implied warranty of
 *  MERCHANTABILITY or FITNESS FOR A PARTICULAR PURPOSE.  See the
 *  GNU General Public License for more details.
 *
 *  You should have received a copy of the GNU General Public License
 *  along with this program; if not, write to the Free Software
 *  Foundation, Inc., 59 Temple Place, Suite 330, Boston, MA  02111-1307  USA
 *
 */

#include "system-gl.h"
#include "OpenCSGRenderer.h"
#include "polyset.h"
#include "csgnode.h"
#include "stl-utils.h"
#include <boost/foreach.hpp>
#include "printutils.h"

#ifdef ENABLE_OPENCSG
#  include <opencsg.h>

OpenCSGPrim::~OpenCSGPrim()
{
	if(id_ && built_) {
		glDeleteLists(id_, 1);
	}
}

void OpenCSGPrim::render()
{
	if (!built_) {
		id_ = glGenLists(1);
		glNewList(id_, GL_COMPILE);
			Renderer::render_surface(geom_, csgmode_, m_, shaderinfo_);
		glEndList();
		built_ = true;
	}

	glPushMatrix();
		glMultMatrixd(m_.data());
		glCallList(id_);
	glPopMatrix();
}
#endif

<<<<<<< HEAD
OpenCSGRenderer::OpenCSGRenderer(CSGProducts *root_products, CSGProducts *highlights_products,
				 CSGProducts *background_products, GLint *shaderinfo)
	: root_products_(root_products),
	  highlights_products_(highlights_products),
	  background_products_(background_products), shaderinfo_(shaderinfo),
	  root_products_built_(false), highlights_products_built_(false), background_products_built_(false)
=======
OpenCSGRenderer::OpenCSGRenderer(shared_ptr<CSGProducts> root_products,
																 shared_ptr<CSGProducts> highlights_products,
																 shared_ptr<CSGProducts> background_products,
																 GLint *shaderinfo)
	: root_products(root_products), 
		highlights_products(highlights_products), 
		background_products(background_products), shaderinfo(shaderinfo)
>>>>>>> 23d66355
{
}

OpenCSGRenderer::~OpenCSGRenderer()
{
	if (root_products_built_){
		for (size_t i = 0; i < root_products_primitives_.size(); i++) {
			std::for_each(root_products_primitives_[i].begin(), root_products_primitives_[i].end(), del_fun<OpenCSG::Primitive>());
		}
		root_products_primitives_.clear();
		for (size_t i = 0; i < root_products_ids_.size(); i++) {
			glDeleteLists(root_products_ids_[i],1);
		}
		root_products_ids_.clear();
	}
	if (highlights_products_built_){
		for (size_t i = 0; i < highlights_products_primitives_.size(); i++) {
			std::for_each(highlights_products_primitives_[i].begin(), highlights_products_primitives_[i].end(), del_fun<OpenCSG::Primitive>());
		}
		highlights_products_primitives_.clear();
		for (size_t i = 0; i < highlights_products_ids_.size(); i++) {
			glDeleteLists(highlights_products_ids_[i],1);
		}
		highlights_products_ids_.clear();
	}
	if (background_products_built_){
		for (size_t i = 0; i < background_products_primitives_.size(); i++) {
			std::for_each(background_products_primitives_[i].begin(), background_products_primitives_[i].end(), del_fun<OpenCSG::Primitive>());
		}
		background_products_primitives_.clear();
		for (size_t i = 0; i < background_products_ids_.size(); i++) {
			glDeleteLists(background_products_ids_[i],1);
		}
		background_products_ids_.clear();
	}
}

void OpenCSGRenderer::draw(bool /*showfaces*/, bool showedges) const
{
	GLint *shaderinfo = shaderinfo_;
	if (!shaderinfo[0]) shaderinfo = NULL;
	if (root_products_) {
		renderCSGProducts(*root_products_, showedges ? shaderinfo : NULL, false, false);
	}
	if (background_products_) {
		renderCSGProducts(*background_products_, showedges ? shaderinfo : NULL, false, true);
	}
	if (highlights_products_) {
		renderCSGProducts(*highlights_products_, showedges ? shaderinfo : NULL, true, false);
	}
}

// Primitive for rendering using OpenCSG
OpenCSGPrim *OpenCSGRenderer::createCSGPrimitive(const CSGChainObject &csgobj, OpenCSG::Operation operation, bool highlight_mode, bool background_mode, OpenSCADOperator type, GLint *shaderinfo) const
{
	OpenCSGPrim *prim = new OpenCSGPrim(csgobj.leaf->geom, csgobj.leaf->matrix,
					    csgmode_e(
						(highlight_mode ?
							CSGMODE_HIGHLIGHT :
								(background_mode ? CSGMODE_BACKGROUND : CSGMODE_NORMAL)) |
									(type == OPENSCAD_DIFFERENCE ? CSGMODE_DIFFERENCE : CSGMODE_NONE)),
					    operation, csgobj.leaf->geom->getConvexity(), shaderinfo);
	return prim;
}

void OpenCSGRenderer::renderCSGProducts(const CSGProducts &products, GLint *shaderinfo,
					bool highlight_mode, bool background_mode) const
{
#ifdef ENABLE_OPENCSG
	std::vector<std::vector<OpenCSG::Primitive *> > *products_primitives;
	std::vector<unsigned int> *products_ids;
	bool built;

	if (highlight_mode && !background_mode) {
		products_primitives = const_cast<std::vector<std::vector<OpenCSG::Primitive *> > *>(&highlights_products_primitives_);
		products_ids = const_cast<std::vector<unsigned int>*>(&highlights_products_ids_);
		built = highlights_products_built_;
	} else if (!highlight_mode && background_mode) {
		products_primitives = const_cast<std::vector<std::vector<OpenCSG::Primitive *> > *>(&background_products_primitives_);
		products_ids = const_cast<std::vector<unsigned int>*>(&background_products_ids_);
		built = background_products_built_;
	} else {
		products_primitives = const_cast<std::vector<std::vector<OpenCSG::Primitive *> > *>(&root_products_primitives_);
		products_ids = const_cast<std::vector<unsigned int>*>(&root_products_ids_);
		built = root_products_built_;
	}

	size_t opencsg_ids_idx = 0;
	size_t direct_ids_idx = 0;
	BOOST_FOREACH(const CSGProduct &product, products.products) {
		std::vector<OpenCSG::Primitive*> primitives;
		if (!built) {
			BOOST_FOREACH(const CSGChainObject &csgobj, product.intersections) {
				if (csgobj.leaf->geom) primitives.push_back(createCSGPrimitive(csgobj, OpenCSG::Intersection, highlight_mode, background_mode, OPENSCAD_INTERSECTION, shaderinfo));
			}
			BOOST_FOREACH(const CSGChainObject &csgobj, product.subtractions) {
				if (csgobj.leaf->geom) primitives.push_back(createCSGPrimitive(csgobj, OpenCSG::Subtraction, highlight_mode, background_mode, OPENSCAD_DIFFERENCE, shaderinfo));
			}
			products_primitives->push_back(primitives);
		}
		if ((*products_primitives)[opencsg_ids_idx].size() > 1) {
			OpenCSG::render((*products_primitives)[opencsg_ids_idx]);
			glDepthFunc(GL_EQUAL);
		}
		opencsg_ids_idx++;
		if (shaderinfo) glUseProgram(shaderinfo[0]);

		const CSGChainObject &parent_obj = product.intersections[0];
		BOOST_FOREACH(const CSGChainObject &csgobj, product.intersections) {
			const Color4f &c = csgobj.leaf->color;
				csgmode_e csgmode = csgmode_e(
					highlight_mode ?
					CSGMODE_HIGHLIGHT :
					(background_mode ? CSGMODE_BACKGROUND : CSGMODE_NORMAL));

			ColorMode colormode = COLORMODE_NONE;
			if (highlight_mode) {
				colormode = COLORMODE_HIGHLIGHT;
			} else if (background_mode) {
				colormode = COLORMODE_BACKGROUND;
			} else {
				colormode = COLORMODE_MATERIAL;
			}
			setColor(colormode, c.data(), shaderinfo);
			if (!built) {
				products_ids->push_back(glGenLists(1));
				glNewList(products_ids->back(), GL_COMPILE);
				render_surface(csgobj.leaf->geom, csgmode, csgobj.leaf->matrix, shaderinfo);
				glEndList();
			}
			glPushMatrix();
			glMultMatrixd(csgobj.leaf->matrix.data());
			glCallList((*products_ids)[direct_ids_idx++]);
			glPopMatrix();
		}
		BOOST_FOREACH(const CSGChainObject &csgobj, product.subtractions) {
			const Color4f &c = csgobj.leaf->color;
				csgmode_e csgmode = csgmode_e(
					(highlight_mode ?
					CSGMODE_HIGHLIGHT :
					(background_mode ? CSGMODE_BACKGROUND : CSGMODE_NORMAL)) | CSGMODE_DIFFERENCE);

			ColorMode colormode = COLORMODE_NONE;
			if (highlight_mode) {
				colormode = COLORMODE_HIGHLIGHT;
			} else if (background_mode) {
				colormode = COLORMODE_BACKGROUND;
			} else {
				colormode = COLORMODE_CUTOUT;
			}

			setColor(colormode, c.data(), shaderinfo);
			if (!built) {
				products_ids->push_back(glGenLists(1));
				glNewList(products_ids->back(), GL_COMPILE);
				render_surface(csgobj.leaf->geom, csgmode, csgobj.leaf->matrix, shaderinfo);
				glEndList();
			}
			glPushMatrix();
			glMultMatrixd(csgobj.leaf->matrix.data());
			glCallList((*products_ids)[direct_ids_idx++]);
			glPopMatrix();
		}

		if (shaderinfo) glUseProgram(0);
		glDepthFunc(GL_LEQUAL);
	}

	if ((!highlight_mode && !background_mode) && !root_products_built_) {
		const_cast<OpenCSGRenderer *>(this)->root_products_built_ = true;
	}
	if ((highlight_mode && !background_mode) && !highlights_products_built_) {
		const_cast<OpenCSGRenderer *>(this)->highlights_products_built_ = true;
	}
	if ((!highlight_mode && background_mode) && !background_products_built_) {
		const_cast<OpenCSGRenderer *>(this)->background_products_built_ = true;
	}
#endif
}

BoundingBox OpenCSGRenderer::getBoundingBox() const
{
	BoundingBox bbox;
	if (root_products_) bbox = root_products_->getBoundingBox();
	if (highlights_products_) bbox.extend(highlights_products_->getBoundingBox());
	if (background_products_) bbox.extend(background_products_->getBoundingBox());

	return bbox;
}<|MERGE_RESOLUTION|>--- conflicted
+++ resolved
@@ -59,22 +59,14 @@
 }
 #endif
 
-<<<<<<< HEAD
-OpenCSGRenderer::OpenCSGRenderer(CSGProducts *root_products, CSGProducts *highlights_products,
-				 CSGProducts *background_products, GLint *shaderinfo)
-	: root_products_(root_products),
-	  highlights_products_(highlights_products),
-	  background_products_(background_products), shaderinfo_(shaderinfo),
-	  root_products_built_(false), highlights_products_built_(false), background_products_built_(false)
-=======
 OpenCSGRenderer::OpenCSGRenderer(shared_ptr<CSGProducts> root_products,
 																 shared_ptr<CSGProducts> highlights_products,
 																 shared_ptr<CSGProducts> background_products,
 																 GLint *shaderinfo)
 	: root_products(root_products), 
 		highlights_products(highlights_products), 
-		background_products(background_products), shaderinfo(shaderinfo)
->>>>>>> 23d66355
+		background_products(background_products), shaderinfo(shaderinfo),
+	  root_products_built_(false), highlights_products_built_(false), background_products_built_(false)
 {
 }
 
@@ -114,16 +106,16 @@
 
 void OpenCSGRenderer::draw(bool /*showfaces*/, bool showedges) const
 {
-	GLint *shaderinfo = shaderinfo_;
+	GLint *shaderinfo = shaderinfo;
 	if (!shaderinfo[0]) shaderinfo = NULL;
-	if (root_products_) {
-		renderCSGProducts(*root_products_, showedges ? shaderinfo : NULL, false, false);
-	}
-	if (background_products_) {
-		renderCSGProducts(*background_products_, showedges ? shaderinfo : NULL, false, true);
-	}
-	if (highlights_products_) {
-		renderCSGProducts(*highlights_products_, showedges ? shaderinfo : NULL, true, false);
+	if (root_products) {
+		renderCSGProducts(*root_products, showedges ? shaderinfo : NULL, false, false);
+	}
+	if (background_products) {
+		renderCSGProducts(*background_products, showedges ? shaderinfo : NULL, false, true);
+	}
+	if (highlights_products) {
+		renderCSGProducts(*highlights_products, showedges ? shaderinfo : NULL, true, false);
 	}
 }
 
@@ -258,9 +250,9 @@
 BoundingBox OpenCSGRenderer::getBoundingBox() const
 {
 	BoundingBox bbox;
-	if (root_products_) bbox = root_products_->getBoundingBox();
-	if (highlights_products_) bbox.extend(highlights_products_->getBoundingBox());
-	if (background_products_) bbox.extend(background_products_->getBoundingBox());
+	if (root_products) bbox = root_products->getBoundingBox();
+	if (highlights_products) bbox.extend(highlights_products->getBoundingBox());
+	if (background_products) bbox.extend(background_products->getBoundingBox());
 
 	return bbox;
 }