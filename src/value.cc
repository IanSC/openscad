/*
 *  OpenSCAD (www.openscad.org)
 *  Copyright (C) 2009-2011 Clifford Wolf <clifford@clifford.at> and
 *                          Marius Kintel <marius@kintel.net>
 *
 *  This program is free software; you can redistribute it and/or modify
 *  it under the terms of the GNU General Public License as published by
 *  the Free Software Foundation; either version 2 of the License, or
 *  (at your option) any later version.
 *
 *  As a special exception, you have permission to link this program
 *  with the CGAL library and distribute executables, as long as you
 *  follow the requirements of the GNU GPL in regard to all of the
 *  software in the executable aside from CGAL.
 *
 *  This program is distributed in the hope that it will be useful,
 *  but WITHOUT ANY WARRANTY; without even the implied warranty of
 *  MERCHANTABILITY or FITNESS FOR A PARTICULAR PURPOSE.  See the
 *  GNU General Public License for more details.
 *
 *  You should have received a copy of the GNU General Public License
 *  along with this program; if not, write to the Free Software
 *  Foundation, Inc., 59 Temple Place, Suite 330, Boston, MA  02111-1307  USA
 *
 */

#include "value.h"
<<<<<<< HEAD
#include <math.h>
#include <assert.h>
#include <sstream>
=======
#include "mathc99.h"
>>>>>>> 1754a970

Value::Value()
{
	reset_undef();
}

Value::~Value()
{
	for (int i = 0; i < this->vec.size(); i++) delete this->vec[i];
	this->vec.clear();
}

Value::Value(bool v)
{
	reset_undef();
	this->type = BOOL;
	this->b = v;
}

Value::Value(double v)
{
	reset_undef();
	this->type = NUMBER;
	this->num = v;
}

Value::Value(const std::string &t)
{
	reset_undef();
	this->type = STRING;
	this->text = t;
}

Value::Value(const Value &v)
{
	*this = v;
}

Value& Value::operator = (const Value &v)
{
	reset_undef();
	this->type = v.type;
	this->b = v.b;
	this->num = v.num;
	for (int i = 0; i < v.vec.size(); i++) {
		this->vec.push_back(new Value(*v.vec[i]));
	}
	this->range_begin = v.range_begin;
	this->range_step = v.range_step;
	this->range_end = v.range_end;
	this->text = v.text;
	return *this;
}

Value Value::operator ! () const
{
	if (this->type == BOOL) {
		return Value(!this->b);
	}
	return Value();
}

Value Value::operator && (const Value &v) const
{
	if (this->type == BOOL && v.type == BOOL) {
		return Value(this->b && v.b);
	}
	return Value();
}

Value Value::operator || (const Value &v) const
{
	if (this->type == BOOL && v.type == BOOL) {
		return Value(this->b || v.b);
	}
	return Value();
}

Value Value::operator + (const Value &v) const
{
	if (this->type == VECTOR && v.type == VECTOR) {
		Value r;
		r.type = VECTOR;
		for (int i = 0; i < this->vec.size() && i < v.vec.size(); i++)
			r.vec.push_back(new Value(*this->vec[i] + *v.vec[i]));
		return r;
	}
	if (this->type == NUMBER && v.type == NUMBER) {
		return Value(this->num + v.num);
	}
	return Value();
}

Value Value::operator - (const Value &v) const
{
	if (this->type == VECTOR && v.type == VECTOR) {
		Value r;
		r.type = VECTOR;
		for (int i = 0; i < this->vec.size() && i < v.vec.size(); i++)
			r.vec.push_back(new Value(*this->vec[i] - *v.vec[i]));
		return r;
	}
	if (this->type == NUMBER && v.type == NUMBER) {
		return Value(this->num - v.num);
	}
	return Value();
}

Value Value::operator * (const Value &v) const
{
	if (this->type == VECTOR && v.type == NUMBER) {
		Value r;
		r.type = VECTOR;
		for (int i = 0; i < this->vec.size(); i++)
			r.vec.push_back(new Value(*this->vec[i] * v));
		return r;
	}
	if (this->type == NUMBER && v.type == VECTOR) {
		Value r;
		r.type = VECTOR;
		for (int i = 0; i < v.vec.size(); i++)
			r.vec.push_back(new Value(*this * *v.vec[i]));
		return r;
	}
	if (this->type == NUMBER && v.type == NUMBER) {
		return Value(this->num * v.num);
	}
	return Value();
}

Value Value::operator / (const Value &v) const
{
	if (this->type == VECTOR && v.type == NUMBER) {
		Value r;
		r.type = VECTOR;
		for (int i = 0; i < this->vec.size(); i++)
			r.vec.push_back(new Value(*this->vec[i] / v));
		return r;
	}
	if (this->type == NUMBER && v.type == VECTOR) {
		Value r;
		r.type = VECTOR;
		for (int i = 0; i < v.vec.size(); i++)
			r.vec.push_back(new Value(v / *v.vec[i]));
		return r;
	}
	if (this->type == NUMBER && v.type == NUMBER) {
		return Value(this->num / v.num);
	}
	return Value();
}

Value Value::operator % (const Value &v) const
{
	if (this->type == NUMBER && v.type == NUMBER) {
		return Value(fmod(this->num, v.num));
	}
	return Value();
}

Value Value::operator < (const Value &v) const
{
	if (this->type == NUMBER && v.type == NUMBER) {
		return Value(this->num < v.num);
	}
	return Value();
}

Value Value::operator <= (const Value &v) const
{
	if (this->type == NUMBER && v.type == NUMBER) {
		return Value(this->num <= v.num);
	}
	return Value();
}

Value Value::operator == (const Value &v) const
{
	if (this->type == BOOL && v.type == BOOL) {
		return Value(this->b == v.b);
	}
	if (this->type == NUMBER && v.type == NUMBER) {
		return Value(this->num == v.num);
	}
	if (this->type == RANGE && v.type == RANGE) {
		return Value(this->range_begin == v.range_begin && this->range_step == v.range_step && this->range_end == v.range_end);
	}
	if (this->type == VECTOR && v.type == VECTOR) {
		if (this->vec.size() != v.vec.size())
			return Value(false);
		for (int i=0; i<this->vec.size(); i++)
			if (!(*this->vec[i] == *v.vec[i]).b)
				return Value(false);
		return Value(true);
	}
	if (this->type == STRING && v.type == STRING) {
		return Value(this->text == v.text);
	}
	return Value(false);
}

Value Value::operator != (const Value &v) const
{
	Value eq = *this == v;
	return Value(!eq.b);
}

Value Value::operator >= (const Value &v) const
{
	if (this->type == NUMBER && v.type == NUMBER) {
		return Value(this->num >= v.num);
	}
	return Value();
}

Value Value::operator > (const Value &v) const
{
	if (this->type == NUMBER && v.type == NUMBER) {
		return Value(this->num > v.num);
	}
	return Value();
}

Value Value::inv() const
{
	if (this->type == VECTOR) {
		Value r;
		r.type = VECTOR;
		for (int i = 0; i < this->vec.size(); i++)
			r.vec.push_back(new Value(this->vec[i]->inv()));
		return r;
	}
	if (this->type == NUMBER)
		return Value(-this->num);
	return Value();
}

bool Value::getnum(double &v) const
{
	if (this->type != NUMBER)
		return false;
	v = this->num;
	return true;
}

bool Value::getv2(double &x, double &y) const
{
	if (this->type != VECTOR || this->vec.size() != 2)
		return false;
	if (this->vec[0]->type != NUMBER)
		return false;
	if (this->vec[1]->type != NUMBER)
		return false;
	x = this->vec[0]->num;	
	y = this->vec[1]->num;	
	return true;
}

bool Value::getv3(double &x, double &y, double &z) const
{
	if (this->type == VECTOR && this->vec.size() == 2) {
		if (getv2(x, y)) {
			z = 0;
			return true;
		}
		return false;
	}
	if (this->type != VECTOR || this->vec.size() != 3)
		return false;
	if (this->vec[0]->type != NUMBER)
		return false;
	if (this->vec[1]->type != NUMBER)
		return false;
	if (this->vec[2]->type != NUMBER)
		return false;
	x = this->vec[0]->num;	
	y = this->vec[1]->num;	
	z = this->vec[2]->num;	
	return true;
}

void Value::reset_undef()
{
	this->type = UNDEFINED;
	this->b = false;
	this->num = 0;
	for (int i = 0; i < this->vec.size(); i++) delete this->vec[i];
	this->vec.clear();
	this->range_begin = 0;
	this->range_step = 0;
	this->range_end = 0;
	this->text = "";
}

std::string Value::toString() const
{
	std::stringstream stream;
	stream.precision(16);

	switch (this->type) {
	case STRING:
		stream << '"' << this->text << '"';
		break;
	case VECTOR:
		stream << '[';
		for (int i = 0; i < this->vec.size(); i++) {
			if (i > 0) stream << ", ";
			stream << *(this->vec[i]);
		}
		stream << ']';
		break;
	case RANGE:
		stream	<< "[ "
			<< this->range_begin
			<< " : "
			<< this->range_step
			<< " : "
			<< this->range_end
			<< " ]";
		break;
	case NUMBER:
		stream << this->num;
		break;
	case BOOL:
		stream << this->b;
		break;
	default:
		stream << "undef";
	}

	return stream.str();
}

/*!
	Append a value to this vector.
	This must be of type VECTOR.
*/
void Value::append(Value *val)
{
	assert(this->type == VECTOR);
	this->vec.push_back(val);
}

std::ostream &operator<<(std::ostream &stream, const Value &value)
{
	stream << value.toString();
	return stream;
}

std::ostream &operator<<(std::ostream &stream, const QString &str)
{
	stream << str.toStdString();
	return stream;
}
<|MERGE_RESOLUTION|>--- conflicted
+++ resolved
@@ -25,13 +25,9 @@
  */
 
 #include "value.h"
-<<<<<<< HEAD
-#include <math.h>
+#include "mathc99.h"
 #include <assert.h>
 #include <sstream>
-=======
-#include "mathc99.h"
->>>>>>> 1754a970
 
 Value::Value()
 {
