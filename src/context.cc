--- conflicted
+++ resolved
@@ -112,18 +112,11 @@
 // sink for value takes &&
 void Context::set_constant(const std::string &name, Value&& value)
 {
-<<<<<<< HEAD
 	if (this->constants.contains(name)) {
-		PRINTB("WARNING: Attempt to modify constant '%s'.", name);
-	}	else {
+		LOG(message_group::Warning,Location::NONE,"","Attempt to modify constant '%1$s'.",name);
+	}
+	else {
 		this->constants.emplace(name, std::move(value));
-=======
-	if (this->constants.find(name) != this->constants.end()) {
-		LOG(message_group::Warning,Location::NONE,"","Attempt to modify constant '%1$s'.",name);
-	}
-	else {
-		this->constants[name] = value;
->>>>>>> 9d1c8aec
 	}
 }
 
@@ -150,15 +143,8 @@
 
 const Value& Context::lookup_variable(const std::string &name, bool silent, const Location &loc) const
 {
-<<<<<<< HEAD
-	if (!this->ctx_stack) {
-		PRINT("ERROR: Context had null stack in lookup_variable()!!");
-		return Value::undefined;
-	}
+	assert(this->ctx_stack && "Context had null stack in lookup_variable()!!");
 	ValueMap::const_iterator result;
-=======
-	assert(this->ctx_stack && "Context had null stack in lookup_variable()!!");
->>>>>>> 9d1c8aec
 	if (is_config_variable(name)) {
 		for (int i = this->ctx_stack->size()-1; i >= 0; i--) {
 			const auto &confvars = ctx_stack->at(i)->config_variables;
@@ -201,14 +187,15 @@
 	return (v.type() == Value::Type::STRING) ? v.toStrUtf8Wrapper().toString() : def;
 }
 
-ValuePtr Context::lookup_local_config_variable(const std::string &name) const
-{
-	if (is_config_variable(name)) {
-		if (config_variables.find(name) != config_variables.end()) {
-			return config_variables.find(name)->second;
-		}
-	}
-	return ValuePtr::undefined;
+Value Context::lookup_local_config_variable(const std::string &name) const
+{
+	if (is_config_variable(name)) {
+  	ValueMap::const_iterator result;
+		if ((result = config_variables.find(name)) != config_variables.end()) {
+			return result->second.clone();
+		}
+	}
+	return Value::undefined.clone();
 }
 
 bool Context::has_local_variable(const std::string &name) const
