#pragma once

#include <iostream>

#include <boost/range/algorithm.hpp>
#include <boost/range/adaptor/map.hpp>

#include "Tree.h"
#include "Camera.h"
#include "memory.h"


enum class FileFormat {
	STL,
	OFF,
	AMF,
	_3MF,
	DXF,
	SVG,
	NEFDBG,
	NEF3
};

void exportFileByName(const shared_ptr<const class Geometry> &root_geom, FileFormat format,
											const char *name2open, const char *name2display);

void export_stl(const shared_ptr<const Geometry> &geom, std::ostream &output);
void export_3mf(const shared_ptr<const Geometry> &geom, std::ostream &output);
void export_off(const shared_ptr<const Geometry> &geom, std::ostream &output);
void export_amf(const shared_ptr<const Geometry> &geom, std::ostream &output);
void export_dxf(const shared_ptr<const Geometry> &geom, std::ostream &output);
void export_svg(const shared_ptr<const Geometry> &geom, std::ostream &output);
void export_nefdbg(const shared_ptr<const Geometry> &geom, std::ostream &output);
void export_nef3(const shared_ptr<const Geometry> &geom, std::ostream &output);

// void exportFile(const class Geometry *root_geom, std::ostream &output, FileFormat format);
<<<<<<< HEAD
void exportFileByName(const class Geometry *root_geom, FileFormat format,
		      const std::string &name2open, const std::string &name2display);
void export_png(shared_ptr<const class Geometry> root_geom, Camera &c, std::ostream &output);

void export_stl(const class CGAL_Nef_polyhedron *root_N, std::ostream &output);
void export_stl(const class PolySet &ps, std::ostream &output);
void export_off(const CGAL_Nef_polyhedron *root_N, std::ostream &output);
void export_off(const class PolySet &ps, std::ostream &output);
void export_amf(const class CGAL_Nef_polyhedron *root_N, std::ostream &output);
void export_amf(const class PolySet &ps, std::ostream &output);
void export_dxf(const class Polygon2d &poly, std::ostream &output);
void export_svg(const class Polygon2d &poly, std::ostream &output);
void export_png(const CGAL_Nef_polyhedron *root_N, Camera &c, std::ostream &output);
void export_png_with_opencsg(Tree &tree, Camera &c, std::ostream &output);
void export_png_with_throwntogether(Tree &tree, Camera &c, std::ostream &output);

#endif // ENABLE_CGAL

#ifdef DEBUG
void export_stl(const class PolySet &ps, std::ostream &output);
#endif
=======

enum class Previewer { OPENCSG, THROWNTOGETHER };
enum class RenderType { GEOMETRY, CGAL, OPENCSG, THROWNTOGETHER };

struct ViewOption {
	const std::string name;
	bool& value;
};

struct ViewOptions {
	Previewer previewer{Previewer::OPENCSG};
	RenderType renderer{RenderType::OPENCSG};

	std::map<std::string, bool> flags{
		{"axes", false},
		{"scales", false},
		{"edges", false},
		{"wireframe", false},
		{"crosshairs", false},
	};

	const std::vector<std::string> names() {
		std::vector<std::string> names;
		boost::copy(flags | boost::adaptors::map_keys, std::back_inserter(names));
		return names;
	}

	bool &operator[](const std::string &name) {
		return flags.at(name);
	}

	bool operator[](const std::string &name) const {
		return flags.at(name);
	}
	
};

bool export_png(const shared_ptr<const class Geometry> &root_geom, const ViewOptions& options, Camera camera, std::ostream &output);
bool export_preview_png(Tree &tree, const ViewOptions& options, Camera camera, std::ostream &output);
>>>>>>> f87dc256
<|MERGE_RESOLUTION|>--- conflicted
+++ resolved
@@ -34,29 +34,9 @@
 void export_nef3(const shared_ptr<const Geometry> &geom, std::ostream &output);
 
 // void exportFile(const class Geometry *root_geom, std::ostream &output, FileFormat format);
-<<<<<<< HEAD
 void exportFileByName(const class Geometry *root_geom, FileFormat format,
-		      const std::string &name2open, const std::string &name2display);
+	const std::string &name2open, const std::string &name2display);
 void export_png(shared_ptr<const class Geometry> root_geom, Camera &c, std::ostream &output);
-
-void export_stl(const class CGAL_Nef_polyhedron *root_N, std::ostream &output);
-void export_stl(const class PolySet &ps, std::ostream &output);
-void export_off(const CGAL_Nef_polyhedron *root_N, std::ostream &output);
-void export_off(const class PolySet &ps, std::ostream &output);
-void export_amf(const class CGAL_Nef_polyhedron *root_N, std::ostream &output);
-void export_amf(const class PolySet &ps, std::ostream &output);
-void export_dxf(const class Polygon2d &poly, std::ostream &output);
-void export_svg(const class Polygon2d &poly, std::ostream &output);
-void export_png(const CGAL_Nef_polyhedron *root_N, Camera &c, std::ostream &output);
-void export_png_with_opencsg(Tree &tree, Camera &c, std::ostream &output);
-void export_png_with_throwntogether(Tree &tree, Camera &c, std::ostream &output);
-
-#endif // ENABLE_CGAL
-
-#ifdef DEBUG
-void export_stl(const class PolySet &ps, std::ostream &output);
-#endif
-=======
 
 enum class Previewer { OPENCSG, THROWNTOGETHER };
 enum class RenderType { GEOMETRY, CGAL, OPENCSG, THROWNTOGETHER };
@@ -95,5 +75,4 @@
 };
 
 bool export_png(const shared_ptr<const class Geometry> &root_geom, const ViewOptions& options, Camera camera, std::ostream &output);
-bool export_preview_png(Tree &tree, const ViewOptions& options, Camera camera, std::ostream &output);
->>>>>>> f87dc256
+bool export_preview_png(Tree &tree, const ViewOptions& options, Camera camera, std::ostream &output);