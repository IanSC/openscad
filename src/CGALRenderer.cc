/*
 *  OpenSCAD (www.openscad.org)
 *  Copyright (C) 2009-2011 Clifford Wolf <clifford@clifford.at> and
 *                          Marius Kintel <marius@kintel.net>
 *
 *  This program is free software; you can redistribute it and/or modify
 *  it under the terms of the GNU General Public License as published by
 *  the Free Software Foundation; either version 2 of the License, or
 *  (at your option) any later version.
 *
 *  As a special exception, you have permission to link this program
 *  with the CGAL library and distribute executables, as long as you
 *  follow the requirements of the GNU GPL in regard to all of the
 *  software in the executable aside from CGAL.
 *
 *  This program is distributed in the hope that it will be useful,
 *  but WITHOUT ANY WARRANTY; without even the implied warranty of
 *  MERCHANTABILITY or FITNESS FOR A PARTICULAR PURPOSE.  See the
 *  GNU General Public License for more details.
 *
 *  You should have received a copy of the GNU General Public License
 *  along with this program; if not, write to the Free Software
 *  Foundation, Inc., 59 Temple Place, Suite 330, Boston, MA  02111-1307  USA
 *
 */

#ifdef _MSC_VER 
// Boost conflicts with MPFR under MSVC (google it)
#include <mpfr.h>
#endif

#include "polyset.h"
#include "polyset-utils.h"
#include "printutils.h"

#include "CGALRenderer.h"
#include "CGAL_OGL_Polyhedron.h"
#include "CGAL_Nef_polyhedron.h"
#include "cgal.h"

//#include "Preferences.h"

#include <boost/foreach.hpp>

CGALRenderer::CGALRenderer(shared_ptr<const Geometry> geom)
{
	this->addGeometry(geom);
}

void CGALRenderer::addGeometry(const shared_ptr<const Geometry> &geom)
{
<<<<<<< HEAD
	if (shared_ptr<const GeometryList> geomlist = dynamic_pointer_cast<const GeometryList>(geom)) {
		BOOST_FOREACH(const Geometry::GeometryItem &item, geomlist->getChildren()) {
			this->addGeometry(item.second);
		}
	}
	else if (const shared_ptr<const PolySet> ps = dynamic_pointer_cast<const PolySet>(geom)) {
=======
	if (auto ps = dynamic_pointer_cast<const PolySet>(geom)) {
>>>>>>> 0d4fa3e6
		assert(ps->getDimension() == 3);
		// We need to tessellate here, in case the generated PolySet contains concave polygons
    // See testdata/scad/3D/features/polyhedron-concave-test.scad
		auto ps_tri = new PolySet(3, ps->convexValue());
		ps_tri->setConvexity(ps->getConvexity());
		PolysetUtils::tessellate_faces(*ps, *ps_tri);
		this->polysets.push_back(shared_ptr<const PolySet>(ps_tri));
	}
<<<<<<< HEAD
	else if (shared_ptr<const Polygon2d> poly = dynamic_pointer_cast<const Polygon2d>(geom)) {
		this->polysets.push_back(shared_ptr<const PolySet>(poly->tessellate()));
=======
	else if (auto poly = dynamic_pointer_cast<const Polygon2d>(geom)) {
		this->polyset.reset(poly->tessellate());
>>>>>>> 0d4fa3e6
	}
	else if (auto new_N = dynamic_pointer_cast<const CGAL_Nef_polyhedron>(geom)) {
		assert(new_N->getDimension() == 3);
		if (!new_N->isEmpty()) {
			this->nefPolyhedrons.push_back(new_N);
		}
	}
}

CGALRenderer::~CGALRenderer()
{
}

const std::list<shared_ptr<class CGAL_OGL_Polyhedron> > &CGALRenderer::getPolyhedrons() const
{
	if (!this->nefPolyhedrons.empty() && this->polyhedrons.empty()) buildPolyhedrons();
	return this->polyhedrons;
}

void CGALRenderer::buildPolyhedrons() const
{
	this->polyhedrons.clear();

  BOOST_FOREACH(const shared_ptr<const CGAL_Nef_polyhedron> &N, this->nefPolyhedrons) {
		CGAL_OGL_Polyhedron *p = new CGAL_OGL_Polyhedron(*this->colorscheme);
		CGAL::OGL::Nef3_Converter<CGAL_Nef_polyhedron3>::convert_to_OGLPolyhedron(*N->p3, p);
		// CGAL_NEF3_MARKED_FACET_COLOR <- CGAL_FACE_BACK_COLOR
		// CGAL_NEF3_UNMARKED_FACET_COLOR <- CGAL_FACE_FRONT_COLOR
		p->init();
		this->polyhedrons.push_back(shared_ptr<CGAL_OGL_Polyhedron>(p));
	}
}

// Overridden from Renderer
void CGALRenderer::setColorScheme(const ColorScheme &cs)
{
	PRINTD("setColorScheme");
	Renderer::setColorScheme(cs);
	this->polyhedrons.clear(); // Mark as dirty
	PRINTD("setColorScheme done");
}

void CGALRenderer::draw(bool showfaces, bool showedges) const
{
	BOOST_FOREACH(const shared_ptr<const PolySet> &polyset, this->polysets) {
		if (polyset->getDimension() == 2) {
			// Draw 2D polygons
			glDisable(GL_LIGHTING);
// FIXME:		const QColor &col = Preferences::inst()->color(Preferences::CGAL_FACE_2D_COLOR);
			glColor3f(0.0f, 0.75f, 0.60f);

			for (size_t i=0; i < polyset->polygons.size(); i++) {
				glBegin(GL_POLYGON);
<<<<<<< HEAD
				for (size_t j=0; j < polyset->polygons[i].size(); j++) {
					const Vector3d &p = polyset->polygons[i][j];
					glVertex3d(p[0], p[1], -0.1);
=======
				for (size_t j=0; j < this->polyset->polygons[i].size(); j++) {
					const auto &p = this->polyset->polygons[i][j];
					glVertex3d(p[0], p[1], 0);
>>>>>>> 0d4fa3e6
				}
				glEnd();
			}
		
			// Draw 2D edges
			glDisable(GL_DEPTH_TEST);

			glLineWidth(2);
// FIXME:		const QColor &col2 = Preferences::inst()->color(Preferences::CGAL_EDGE_2D_COLOR);
			glColor3f(1.0f, 0.0f, 0.0f);
			polyset->render_edges(CSGMODE_NONE);
			glEnable(GL_DEPTH_TEST);
		}
		else {
			// Draw 3D polygons
			const Color4f c(-1,-1,-1,-1);	
<<<<<<< HEAD
			setColor(COLORMODE_MATERIAL, c.data(), NULL);
			polyset->render_surface(CSGMODE_NORMAL, Transform3d::Identity(), NULL);
		}
	}

	BOOST_FOREACH(const shared_ptr<CGAL_OGL_Polyhedron> &p, this->getPolyhedrons()) {
		if (showfaces) p->set_style(SNC_BOUNDARY);
		else p->set_style(SNC_SKELETON);
		p->draw(showfaces && showedges);
  }
=======
			setColor(ColorMode::MATERIAL, c.data(), nullptr);
			this->polyset->render_surface(CSGMODE_NORMAL, Transform3d::Identity(), nullptr);
		}
	}
	else {
		auto polyhedron = getPolyhedron();
		if (polyhedron) {
			PRINTD("draw() polyhedron");
			if (showfaces) polyhedron->set_style(SNC_BOUNDARY);
			else polyhedron->set_style(SNC_SKELETON);
			polyhedron->draw(showfaces && showedges);
		}
	}
	PRINTD("draw() end");
>>>>>>> 0d4fa3e6
}

BoundingBox CGALRenderer::getBoundingBox() const
{
	BoundingBox bbox;

  BOOST_FOREACH(const shared_ptr<CGAL_OGL_Polyhedron> &p, this->getPolyhedrons()) {
		CGAL::Bbox_3 cgalbbox = p->bbox();
		bbox.extend(BoundingBox(
									Vector3d(cgalbbox.xmin(), cgalbbox.ymin(), cgalbbox.zmin()),
									Vector3d(cgalbbox.xmax(), cgalbbox.ymax(), cgalbbox.zmax())));
	}
<<<<<<< HEAD
	BOOST_FOREACH(const shared_ptr<const PolySet> &ps, this->polysets) {
		bbox.extend(ps->getBoundingBox());
=======
	else {
		auto polyhedron = getPolyhedron();
		if (polyhedron) {
			auto cgalbbox = polyhedron->bbox();
			bbox = BoundingBox(
				Vector3d(cgalbbox.xmin(), cgalbbox.ymin(), cgalbbox.zmin()),
				Vector3d(cgalbbox.xmax(), cgalbbox.ymax(), cgalbbox.zmax()));
		}
>>>>>>> 0d4fa3e6
	}
	return bbox;
}<|MERGE_RESOLUTION|>--- conflicted
+++ resolved
@@ -29,6 +29,8 @@
 #include <mpfr.h>
 #endif
 
+// dxfdata.h must come first for Eigen SIMD alignment issues
+#include "dxfdata.h"
 #include "polyset.h"
 #include "polyset-utils.h"
 #include "printutils.h"
@@ -40,25 +42,19 @@
 
 //#include "Preferences.h"
 
-#include <boost/foreach.hpp>
-
-CGALRenderer::CGALRenderer(shared_ptr<const Geometry> geom)
+CGALRenderer::CGALRenderer(shared_ptr<const class Geometry> geom)
 {
 	this->addGeometry(geom);
 }
 
 void CGALRenderer::addGeometry(const shared_ptr<const Geometry> &geom)
 {
-<<<<<<< HEAD
-	if (shared_ptr<const GeometryList> geomlist = dynamic_pointer_cast<const GeometryList>(geom)) {
-		BOOST_FOREACH(const Geometry::GeometryItem &item, geomlist->getChildren()) {
+	if (auto geomlist = dynamic_pointer_cast<const GeometryList>(geom)) {
+		for(const auto &item : geomlist->getChildren()) {
 			this->addGeometry(item.second);
 		}
 	}
-	else if (const shared_ptr<const PolySet> ps = dynamic_pointer_cast<const PolySet>(geom)) {
-=======
-	if (auto ps = dynamic_pointer_cast<const PolySet>(geom)) {
->>>>>>> 0d4fa3e6
+	else if (auto ps = dynamic_pointer_cast<const PolySet>(geom)) {
 		assert(ps->getDimension() == 3);
 		// We need to tessellate here, in case the generated PolySet contains concave polygons
     // See testdata/scad/3D/features/polyhedron-concave-test.scad
@@ -67,13 +63,8 @@
 		PolysetUtils::tessellate_faces(*ps, *ps_tri);
 		this->polysets.push_back(shared_ptr<const PolySet>(ps_tri));
 	}
-<<<<<<< HEAD
-	else if (shared_ptr<const Polygon2d> poly = dynamic_pointer_cast<const Polygon2d>(geom)) {
+	else if (auto poly = dynamic_pointer_cast<const Polygon2d>(geom)) {
 		this->polysets.push_back(shared_ptr<const PolySet>(poly->tessellate()));
-=======
-	else if (auto poly = dynamic_pointer_cast<const Polygon2d>(geom)) {
-		this->polyset.reset(poly->tessellate());
->>>>>>> 0d4fa3e6
 	}
 	else if (auto new_N = dynamic_pointer_cast<const CGAL_Nef_polyhedron>(geom)) {
 		assert(new_N->getDimension() == 3);
@@ -95,16 +86,18 @@
 
 void CGALRenderer::buildPolyhedrons() const
 {
+	PRINTD("buildPolyhedrons");
 	this->polyhedrons.clear();
 
-  BOOST_FOREACH(const shared_ptr<const CGAL_Nef_polyhedron> &N, this->nefPolyhedrons) {
-		CGAL_OGL_Polyhedron *p = new CGAL_OGL_Polyhedron(*this->colorscheme);
+	for(const auto &N : this->nefPolyhedrons) {
+		auto p = new CGAL_OGL_Polyhedron(*this->colorscheme);
 		CGAL::OGL::Nef3_Converter<CGAL_Nef_polyhedron3>::convert_to_OGLPolyhedron(*N->p3, p);
 		// CGAL_NEF3_MARKED_FACET_COLOR <- CGAL_FACE_BACK_COLOR
 		// CGAL_NEF3_UNMARKED_FACET_COLOR <- CGAL_FACE_FRONT_COLOR
 		p->init();
 		this->polyhedrons.push_back(shared_ptr<CGAL_OGL_Polyhedron>(p));
 	}
+	PRINTD("buildPolyhedrons() end");
 }
 
 // Overridden from Renderer
@@ -118,33 +111,28 @@
 
 void CGALRenderer::draw(bool showfaces, bool showedges) const
 {
-	BOOST_FOREACH(const shared_ptr<const PolySet> &polyset, this->polysets) {
+	PRINTD("draw()");
+	for(const auto &polyset : this->polysets) {
+		PRINTD("draw() polyset");
 		if (polyset->getDimension() == 2) {
 			// Draw 2D polygons
 			glDisable(GL_LIGHTING);
-// FIXME:		const QColor &col = Preferences::inst()->color(Preferences::CGAL_FACE_2D_COLOR);
+			// FIXME:	const QColor &col = Preferences::inst()->color(Preferences::CGAL_FACE_2D_COLOR);
 			glColor3f(0.0f, 0.75f, 0.60f);
 
-			for (size_t i=0; i < polyset->polygons.size(); i++) {
+			for (const auto &polygon : polyset->polygons) {
 				glBegin(GL_POLYGON);
-<<<<<<< HEAD
-				for (size_t j=0; j < polyset->polygons[i].size(); j++) {
-					const Vector3d &p = polyset->polygons[i][j];
-					glVertex3d(p[0], p[1], -0.1);
-=======
-				for (size_t j=0; j < this->polyset->polygons[i].size(); j++) {
-					const auto &p = this->polyset->polygons[i][j];
+				for (const auto &p : polygon) {
 					glVertex3d(p[0], p[1], 0);
->>>>>>> 0d4fa3e6
 				}
 				glEnd();
 			}
-		
+
 			// Draw 2D edges
 			glDisable(GL_DEPTH_TEST);
 
 			glLineWidth(2);
-// FIXME:		const QColor &col2 = Preferences::inst()->color(Preferences::CGAL_EDGE_2D_COLOR);
+			// FIXME:	const QColor &col2 = Preferences::inst()->color(Preferences::CGAL_EDGE_2D_COLOR);
 			glColor3f(1.0f, 0.0f, 0.0f);
 			polyset->render_edges(CSGMODE_NONE);
 			glEnable(GL_DEPTH_TEST);
@@ -152,58 +140,32 @@
 		else {
 			// Draw 3D polygons
 			const Color4f c(-1,-1,-1,-1);	
-<<<<<<< HEAD
-			setColor(COLORMODE_MATERIAL, c.data(), NULL);
+			setColor(ColorMode::MATERIAL, c.data(), NULL);
 			polyset->render_surface(CSGMODE_NORMAL, Transform3d::Identity(), NULL);
 		}
 	}
 
-	BOOST_FOREACH(const shared_ptr<CGAL_OGL_Polyhedron> &p, this->getPolyhedrons()) {
+	for(const auto &p : this->getPolyhedrons()) {
 		if (showfaces) p->set_style(SNC_BOUNDARY);
 		else p->set_style(SNC_SKELETON);
 		p->draw(showfaces && showedges);
-  }
-=======
-			setColor(ColorMode::MATERIAL, c.data(), nullptr);
-			this->polyset->render_surface(CSGMODE_NORMAL, Transform3d::Identity(), nullptr);
-		}
 	}
-	else {
-		auto polyhedron = getPolyhedron();
-		if (polyhedron) {
-			PRINTD("draw() polyhedron");
-			if (showfaces) polyhedron->set_style(SNC_BOUNDARY);
-			else polyhedron->set_style(SNC_SKELETON);
-			polyhedron->draw(showfaces && showedges);
-		}
-	}
+
 	PRINTD("draw() end");
->>>>>>> 0d4fa3e6
 }
 
 BoundingBox CGALRenderer::getBoundingBox() const
 {
 	BoundingBox bbox;
 
-  BOOST_FOREACH(const shared_ptr<CGAL_OGL_Polyhedron> &p, this->getPolyhedrons()) {
+  	for(const auto &p : this->getPolyhedrons()) {
 		CGAL::Bbox_3 cgalbbox = p->bbox();
 		bbox.extend(BoundingBox(
-									Vector3d(cgalbbox.xmin(), cgalbbox.ymin(), cgalbbox.zmin()),
-									Vector3d(cgalbbox.xmax(), cgalbbox.ymax(), cgalbbox.zmax())));
+			Vector3d(cgalbbox.xmin(), cgalbbox.ymin(), cgalbbox.zmin()),
+			Vector3d(cgalbbox.xmax(), cgalbbox.ymax(), cgalbbox.zmax())));
 	}
-<<<<<<< HEAD
-	BOOST_FOREACH(const shared_ptr<const PolySet> &ps, this->polysets) {
+	for(const auto &ps : this->polysets) {
 		bbox.extend(ps->getBoundingBox());
-=======
-	else {
-		auto polyhedron = getPolyhedron();
-		if (polyhedron) {
-			auto cgalbbox = polyhedron->bbox();
-			bbox = BoundingBox(
-				Vector3d(cgalbbox.xmin(), cgalbbox.ymin(), cgalbbox.zmin()),
-				Vector3d(cgalbbox.xmax(), cgalbbox.ymax(), cgalbbox.zmax()));
-		}
->>>>>>> 0d4fa3e6
 	}
 	return bbox;
 }