--- conflicted
+++ resolved
@@ -33,15 +33,6 @@
 #define QUOTE(x__) # x__
 #define QUOTED(x__) QUOTE(x__)
 
-<<<<<<< HEAD
-struct triangle {
-    std::string vs1;
-    std::string vs2;
-    std::string vs3;
-};
-
-=======
->>>>>>> ab338a2c
 void exportFile(const shared_ptr<const Geometry> &root_geom, std::ostream &output, FileFormat format)
 {
 	switch (format) {
@@ -94,35 +85,4 @@
 			PRINTB(_("ERROR: \"%s\" write error. (Disk full?)"), name2display);
 		}
 	}
-<<<<<<< HEAD
-}
-
-#ifdef ENABLE_CGAL
-#include "CGAL_Nef_polyhedron.h"
-#include "cgal.h"
-#include "cgalutils.h"
-#include <CGAL/IO/Nef_polyhedron_iostream_3.h> // for dumping .nef3
-
-void export_nefdbg(const shared_ptr<const Geometry> &geom, std::ostream &output)
-{
-	if (const CGAL_Nef_polyhedron *N = dynamic_cast<const CGAL_Nef_polyhedron *>(geom.get())) {
-		output << N->dump();
-	}
-	else {
-		PRINT("Not a CGALNefPoly. Add some CSG ops?");
-	}
-}
-
-void export_nef3(const shared_ptr<const Geometry> &geom, std::ostream &output)
-{
-	if (const CGAL_Nef_polyhedron *N = dynamic_cast<const CGAL_Nef_polyhedron *>(geom.get())) {
-		output << *(N->p3);
-	}
-	else {
-		PRINT("Not a CGALNefPoly. Add some CSG ops?");
-	}
-}
-#endif
-=======
-}
->>>>>>> ab338a2c
+}