#include "ModuleInstantiation.h"
#include "evalcontext.h"
#include "expression.h"
#include "exceptions.h"
#include "printutils.h"
#include <boost/filesystem.hpp>

namespace fs = boost::filesystem;

ModuleInstantiation::~ModuleInstantiation()
{
}

IfElseModuleInstantiation::~IfElseModuleInstantiation()
{
}

/*!
	Returns the absolute path to the given filename, unless it's empty.

	NB! This will actually search for the file, to be backwards compatible with <= 2013.01
	(see issue #217)
*/
std::string ModuleInstantiation::getAbsolutePath(const std::string &filename) const
{
	if (!filename.empty() && !fs::path(filename).is_absolute()) {
		return fs::absolute(fs::path(this->modpath) / filename).string();
	}
	else {
		return filename;
	}
}

void ModuleInstantiation::print(std::ostream &stream, const std::string &indent) const
{
	stream << indent;
	stream << modname + "(";
	for (size_t i=0; i < this->arguments.size(); i++) {
		const Assignment &arg = this->arguments[i];
		if (i > 0) stream << ", ";
		if (!arg.name.empty()) stream << arg.name << " = ";
		stream << *arg.expr;
	}
	if (scope.numElements() == 0) {
		stream << ");\n";
	} else if (scope.numElements() == 1) {	
		stream << ") ";
		scope.print(stream, "");
	} else {
		stream << ") {\n";
		scope.print(stream, indent + "\t");
		stream << indent << "}\n";
	}
}

void IfElseModuleInstantiation::print(std::ostream &stream, const std::string &indent) const
{
	ModuleInstantiation::print(stream, indent);
	stream << indent;
	if (else_scope.numElements() > 0) {
		stream << indent << "else ";
		if (else_scope.numElements() == 1) {
			else_scope.print(stream, "");
		}
		else {
			stream << "{\n";
			else_scope.print(stream, indent + "\t");
			stream << indent << "}\n";
		}
	}
}

AbstractNode *ModuleInstantiation::evaluate(const Context *ctx) const
{
	EvalContext c(ctx, this->arguments, this->loc, &this->scope);

#if 0 && DEBUG
	PRINT("New eval ctx:");
	c.dump(nullptr, this);
#endif
<<<<<<< HEAD
	try{
		AbstractNode *node = ctx->instantiate_module(*this, &c, loc); // Passes c as evalctx
		return node;
	}catch(EvaluationException &e){
		if(e.traceDepth>0){
			PRINTB("TRACE: called by '%s', %s.", name() % loc.toRelativeString(ctx->documentPath()));
			e.traceDepth--;
		}
		throw;
	}
=======

	AbstractNode *node = ctx->instantiate_module(*this, &c); // Passes c as evalctx
	return node;
>>>>>>> 15410be5
}

std::vector<AbstractNode*> ModuleInstantiation::instantiateChildren(const Context *evalctx) const
{
	return this->scope.instantiateChildren(evalctx);
}

std::vector<AbstractNode*> IfElseModuleInstantiation::instantiateElseChildren(const Context *evalctx) const
{
	return this->else_scope.instantiateChildren(evalctx);
}
<|MERGE_RESOLUTION|>--- conflicted
+++ resolved
@@ -78,22 +78,16 @@
 	PRINT("New eval ctx:");
 	c.dump(nullptr, this);
 #endif
-<<<<<<< HEAD
 	try{
-		AbstractNode *node = ctx->instantiate_module(*this, &c, loc); // Passes c as evalctx
+		AbstractNode *node = ctx->instantiate_module(*this, &c); // Passes c as evalctx
 		return node;
 	}catch(EvaluationException &e){
 		if(e.traceDepth>0){
-			PRINTB("TRACE: called by '%s', %s.", name() % loc.toRelativeString(ctx->documentPath()));
+			PRINTB("TRACE: called by '%s', %s.", name() % this->loc.toRelativeString(ctx->documentPath()));
 			e.traceDepth--;
 		}
 		throw;
 	}
-=======
-
-	AbstractNode *node = ctx->instantiate_module(*this, &c); // Passes c as evalctx
-	return node;
->>>>>>> 15410be5
 }
 
 std::vector<AbstractNode*> ModuleInstantiation::instantiateChildren(const Context *evalctx) const
