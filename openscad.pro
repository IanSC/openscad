# Environment variables which can be set to specify library locations:
# MPIRDIR
# MPFRDIR
# BOOSTDIR
# CGALDIR
# EIGENDIR
# GLEWDIR
# OPENCSGDIR
# OPENSCAD_LIBRARIES
#
# qmake Variables to define the installation:
#
#   PREFIX defines the base installation folder
#
#   SUFFIX defines an optional suffix for the binary and the
#   resource folder. E.g. using SUFFIX=-nightly will name the
#   resulting binary openscad-nightly.
#
# Please see the 'Building' sections of the OpenSCAD user manual 
# for updated tips & workarounds.
#
# http://en.wikibooks.org/wiki/OpenSCAD_User_Manual

!experimental {
  message("If you're building a development binary, consider adding CONFIG+=experimental")
}

isEmpty(QT_VERSION) {
  error("Please use qmake for Qt 4 or Qt 5 (probably qmake-qt4)")
}

# Auto-include config_<variant>.pri if the VARIANT variable is give on the
# command-line, e.g. qmake VARIANT=mybuild
!isEmpty(VARIANT) {
  message("Variant: $${VARIANT}")
  exists(config_$${VARIANT}.pri) {
    message("Including config_$${VARIANT}.pri")
    include(config_$${VARIANT}.pri)
  }
}

# If VERSION is not set, populate VERSION, VERSION_YEAR, VERSION_MONTH from system date
include(version.pri)

debug: DEFINES += DEBUG

TEMPLATE = app

INCLUDEPATH += src
DEPENDPATH += src

# Handle custom library location.
# Used when manually installing 3rd party libraries
isEmpty(OPENSCAD_LIBDIR) OPENSCAD_LIBDIR = $$(OPENSCAD_LIBRARIES)
macx:isEmpty(OPENSCAD_LIBDIR) {
  exists(/opt/local):exists(/usr/local/Cellar) {
    error("It seems you might have libraries in both /opt/local and /usr/local. Please specify which one to use with qmake OPENSCAD_LIBDIR=<prefix>")
  } else {
    exists(/opt/local) {
      #Default to MacPorts on Mac OS X
      message("Automatically searching for libraries in /opt/local. To override, use qmake OPENSCAD_LIBDIR=<prefix>")
      OPENSCAD_LIBDIR = /opt/local
    } else:exists(/usr/local/Cellar) {
      message("Automatically searching for libraries in /usr/local. To override, use qmake OPENSCAD_LIBDIR=<prefix>")
      OPENSCAD_LIBDIR = /usr/local
    }
  }
}
!isEmpty(OPENSCAD_LIBDIR) {
  QMAKE_INCDIR = $$OPENSCAD_LIBDIR/include
  QMAKE_LIBDIR = $$OPENSCAD_LIBDIR/lib
}

# add CONFIG+=deploy to the qmake command-line to make a deployment build
deploy {
  message("Building deployment version")
  DEFINES += OPENSCAD_DEPLOY
  macx: CONFIG += sparkle
}
snapshot: DEFINES += OPENSCAD_SNAPSHOT

macx {
  TARGET = OpenSCAD
}
else {
  TARGET = openscad$${SUFFIX}
}
FULLNAME = openscad$${SUFFIX}
!isEmpty(SUFFIX): DEFINES += INSTALL_SUFFIX="\"\\\"$${SUFFIX}\\\"\""

macx {
  snapshot {
    ICON = icons/icon-nightly.icns
  }
  else {
    ICON = icons/OpenSCAD.icns
  }
  QMAKE_INFO_PLIST = Info.plist
  APP_RESOURCES.path = Contents/Resources
  APP_RESOURCES.files = OpenSCAD.sdef dsa_pub.pem icons/SCAD.icns
  QMAKE_BUNDLE_DATA += APP_RESOURCES
  LIBS += -framework Cocoa -framework ApplicationServices
}


win* {
  RC_FILE = openscad_win32.rc
  QMAKE_CXXFLAGS += -DNOGDI
}

mingw* {
  # needed to prevent compilation error on MSYS2:
  # as.exe: objects/cgalutils.o: too many sections (76541)
  # using -Wa,-mbig-obj did not help
  debug: QMAKE_CXXFLAGS += -O1
}

CONFIG += qt
QT += opengl concurrent

qopenglwidget {
  !lessThan(QT_VERSION, 5.4) {
    DEFINES += USE_QOPENGLWIDGET
  }
}

# see http://fedoraproject.org/wiki/UnderstandingDSOLinkChange
# and https://github.com/openscad/openscad/pull/119
# ( QT += opengl does not automatically link glu on some DSO systems. )
unix:!macx {
  QMAKE_LIBS_OPENGL *= -lGLU
  QMAKE_LIBS_OPENGL *= -lX11
}

netbsd* {
   QMAKE_LFLAGS += -L/usr/X11R7/lib
   QMAKE_LFLAGS += -Wl,-R/usr/X11R7/lib
   QMAKE_LFLAGS += -Wl,-R/usr/pkg/lib
   # FIXME: Can the lines below be removed in favour of the OPENSCAD_LIBDIR handling above?
   !isEmpty(OPENSCAD_LIBDIR) {
     QMAKE_CFLAGS = -I$$OPENSCAD_LIBDIR/include $$QMAKE_CFLAGS
     QMAKE_CXXFLAGS = -I$$OPENSCAD_LIBDIR/include $$QMAKE_CXXFLAGS
     QMAKE_LFLAGS = -L$$OPENSCAD_LIBDIR/lib $$QMAKE_LFLAGS
     QMAKE_LFLAGS = -Wl,-R$$OPENSCAD_LIBDIR/lib $$QMAKE_LFLAGS
   }
}

# Prevent LD_LIBRARY_PATH problems when running the openscad binary
# on systems where uni-build-dependencies.sh was used.
# Will not affect 'normal' builds.
!isEmpty(OPENSCAD_LIBDIR) {
  unix:!macx {
    QMAKE_LFLAGS = -Wl,-R$$OPENSCAD_LIBDIR/lib $$QMAKE_LFLAGS
    # need /lib64 beause GLEW installs itself there on 64 bit machines
    QMAKE_LFLAGS = -Wl,-R$$OPENSCAD_LIBDIR/lib64 $$QMAKE_LFLAGS
  }
}

# See Dec 2011 OpenSCAD mailing list, re: CGAL/GCC bugs.
*g++* {
  QMAKE_CXXFLAGS *= -fno-strict-aliasing
  QMAKE_CXXFLAGS_WARN_ON += -Wno-unused-local-typedefs # ignored before 4.8
}

*clang* {
  # http://llvm.org/bugs/show_bug.cgi?id=9182
  QMAKE_CXXFLAGS_WARN_ON += -Wno-overloaded-virtual
  # disable enormous amount of warnings about CGAL / boost / etc
  QMAKE_CXXFLAGS_WARN_ON += -Wno-unused-parameter
  QMAKE_CXXFLAGS_WARN_ON += -Wno-unused-variable
  QMAKE_CXXFLAGS_WARN_ON += -Wno-unused-function
  # gettext
  QMAKE_CXXFLAGS_WARN_ON += -Wno-format-security
  # might want to actually turn this on once in a while
  QMAKE_CXXFLAGS_WARN_ON += -Wno-sign-compare
}

CONFIG(skip-version-check) {
  # force the use of outdated libraries
  DEFINES += OPENSCAD_SKIP_VERSION_CHECK
}

# Application configuration
macx:CONFIG += mdi
#CONFIG += c++11
CONFIG += cgal
CONFIG += opencsg
CONFIG += glew
CONFIG += boost
CONFIG += eigen
CONFIG += glib-2.0
CONFIG += harfbuzz
CONFIG += freetype
CONFIG += fontconfig
CONFIG += gettext

#Uncomment the following line to enable the QScintilla editor
!nogui {
  CONFIG += scintilla
}

# Make experimental features available
experimental {
  DEFINES += ENABLE_EXPERIMENTAL
}

nogui {
  DEFINES += OPENSCAD_NOGUI
}

mdi {
  DEFINES += ENABLE_MDI
}

include(common.pri)

# mingw has to come after other items so OBJECT_DIRS will work properly
CONFIG(mingw-cross-env)|CONFIG(mingw-cross-env-shared) {
  include(mingw-cross-env.pri)
}

win* {
  FLEXSOURCES = src/lexer.l
  BISONSOURCES = src/parser.y
} else {
  LEXSOURCES += src/lexer.l
  YACCSOURCES += src/parser.y
}

RESOURCES = openscad.qrc

# Qt5 removed access to the QMAKE_UIC variable, the following
# way works for both Qt4 and Qt5
load(uic)
uic.commands += -tr _

FORMS   += src/MainWindow.ui \
           src/Preferences.ui \
           src/OpenCSGWarningDialog.ui \
           src/AboutDialog.ui \
           src/FontListDialog.ui \
           src/ProgressWidget.ui \
           src/launchingscreen.ui \
           src/LibraryInfoDialog.ui

HEADERS += src/typedefs.h \
           src/version_check.h \
           src/ProgressWidget.h \
           src/parsersettings.h \
           src/renderer.h \
           src/settings.h \
           src/rendersettings.h \
           src/colormap.h \
           src/ThrownTogetherRenderer.h \
           src/CGAL_OGL_Polyhedron.h \
           src/OGL_helper.h \
           src/QGLView.h \
           src/GLView.h \
           src/MainWindow.h \
           src/Preferences.h \
           src/OpenCSGWarningDialog.h \
           src/AboutDialog.h \
           src/FontListDialog.h \
           src/FontListTableView.h \
           src/builtin.h \
           src/calc.h \
           src/context.h \
           src/modcontext.h \
           src/evalcontext.h \
           src/csgterm.h \
           src/csgtermnormalizer.h \
           src/dxfdata.h \
           src/dxfdim.h \
           src/export.h \
           src/expression.h \
           src/stackcheck.h \
           src/function.h \
           src/exceptions.h \
           src/grid.h \
           src/highlighter.h \
           src/localscope.h \
           src/module.h \
           src/feature.h \
           src/node.h \
           src/csgnode.h \
           src/offsetnode.h \
           src/linearextrudenode.h \
           src/rotateextrudenode.h \
           src/projectionnode.h \
           src/cgaladvnode.h \
           src/importnode.h \
           src/transformnode.h \
           src/colornode.h \
           src/rendernode.h \
           src/textnode.h \
           src/openscad.h \
           src/handle_dep.h \
           src/Geometry.h \
           src/Polygon2d.h \
           src/clipper-utils.h \
           src/GeometryUtils.h \
           src/polyset-utils.h \
           src/polyset.h \
           src/printutils.h \
           src/fileutils.h \
           src/value.h \
           src/progress.h \
           src/editor.h \
           src/visitor.h \
           src/state.h \
           src/traverser.h \
           src/nodecache.h \
           src/nodedumper.h \
           src/ModuleCache.h \
           src/GeometryCache.h \
           src/GeometryEvaluator.h \
           src/CSGTermEvaluator.h \
           src/Tree.h \
src/DrawingCallback.h \
src/FreetypeRenderer.h \
src/FontCache.h \
           src/mathc99.h \
           src/memory.h \
           src/linalg.h \
           src/Camera.h \
           src/system-gl.h \
           src/stl-utils.h \
           src/boost-utils.h \
           src/LibraryInfo.h \
           src/svg.h \
           \
           src/lodepng.h \
           src/OffscreenView.h \
           src/OffscreenContext.h \
           src/OffscreenContextAll.hpp \
           src/fbo.h \
           src/imageutils.h \
           src/system-gl.h \
           src/CsgInfo.h \
           \
           src/Dock.h \
           src/AutoUpdater.h \
           src/launchingscreen.h \
           src/legacyeditor.h \
           src/LibraryInfoDialog.h

SOURCES += src/version_check.cc \
           src/ProgressWidget.cc \
           src/mathc99.cc \
           src/linalg.cc \
           src/Camera.cc \
           src/handle_dep.cc \
           src/value.cc \
           src/expr.cc \
           src/stackcheck.cc \
           src/func.cc \
           src/localscope.cc \
           src/module.cc \
           src/feature.cc \
           src/node.cc \
           src/context.cc \
           src/modcontext.cc \
           src/evalcontext.cc \
           src/csgterm.cc \
           src/csgtermnormalizer.cc \
           src/Geometry.cc \
           src/Polygon2d.cc \
           src/clipper-utils.cc \
           src/polyset-utils.cc \
           src/GeometryUtils.cc \
           src/polyset.cc \
           src/polyset-gl.cc \
           src/csgops.cc \
           src/transform.cc \
           src/color.cc \
           src/primitives.cc \
           src/projection.cc \
           src/cgaladv.cc \
           src/surface.cc \
           src/control.cc \
           src/render.cc \
           src/text.cc \
           src/dxfdata.cc \
           src/dxfdim.cc \
           src/offset.cc \
           src/linearextrude.cc \
           src/rotateextrude.cc \
           src/printutils.cc \
           src/fileutils.cc \
           src/progress.cc \
           src/parsersettings.cc \
           src/stl-utils.cc \
           src/boost-utils.cc \
           src/PlatformUtils.cc \
           src/LibraryInfo.cc \
           \
           src/nodedumper.cc \
           src/traverser.cc \
           src/GeometryEvaluator.cc \
           src/ModuleCache.cc \
           src/GeometryCache.cc \
           src/Tree.cc \
	   src/DrawingCallback.cc \
	   src/FreetypeRenderer.cc \
	   src/FontCache.cc \
           \
           src/settings.cc \
           src/rendersettings.cc \
           src/highlighter.cc \
           src/Preferences.cc \
           src/OpenCSGWarningDialog.cc \
           src/editor.cc \
           src/GLView.cc \
           src/QGLView.cc \
           src/AutoUpdater.cc \
           \
           src/grid.cc \
           src/builtin.cc \
           src/calc.cc \
           src/export.cc \
           src/export_stl.cc \
           src/export_amf.cc \
           src/export_off.cc \
           src/export_dxf.cc \
           src/export_svg.cc \
<<<<<<< HEAD
=======
           src/export_nef.cc \
>>>>>>> ab338a2c
           src/export_png.cc \
           src/import.cc \
           src/renderer.cc \
           src/colormap.cc \
           src/ThrownTogetherRenderer.cc \
           src/CSGTermEvaluator.cc \
           src/svg.cc \
           src/OffscreenView.cc \
           src/fbo.cc \
           src/system-gl.cc \
           src/imageutils.cc \
           src/lodepng.cpp \
           \
           src/openscad.cc \
           src/mainwin.cc \
           src/UIUtils.cc \
           src/Dock.cc \
           src/FontListDialog.cc \
           src/FontListTableView.cc \
           src/launchingscreen.cc \
           src/legacyeditor.cc \
           src/LibraryInfoDialog.cc

# ClipperLib
SOURCES += src/polyclipping/clipper.cpp
HEADERS += src/polyclipping/clipper.hpp

# libtess2
INCLUDEPATH += src/libtess2/Include
SOURCES += src/libtess2/Source/bucketalloc.c \
           src/libtess2/Source/dict.c \
           src/libtess2/Source/geom.c \
           src/libtess2/Source/mesh.c \
           src/libtess2/Source/priorityq.c \
           src/libtess2/Source/sweep.c \
           src/libtess2/Source/tess.c
HEADERS += src/libtess2/Include/tesselator.h \
           src/libtess2/Source/bucketalloc.h \
           src/libtess2/Source/dict.h \
           src/libtess2/Source/geom.h \
           src/libtess2/Source/mesh.h \
           src/libtess2/Source/priorityq.h \
           src/libtess2/Source/sweep.h \
           src/libtess2/Source/tess.h

unix:!macx {
  SOURCES += src/imageutils-lodepng.cc
  SOURCES += src/OffscreenContextGLX.cc
}
macx {
  SOURCES += src/imageutils-macosx.cc
  OBJECTIVE_SOURCES += src/OffscreenContextCGL.mm
}
win* {
  SOURCES += src/imageutils-lodepng.cc
  SOURCES += src/OffscreenContextWGL.cc
}

opencsg {
  HEADERS += src/OpenCSGRenderer.h
  SOURCES += src/OpenCSGRenderer.cc
}

cgal {
HEADERS += src/cgal.h \
           src/cgalfwd.h \
           src/cgalutils.h \
           src/Reindexer.h \
           src/CGALCache.h \
           src/CGALRenderer.h \
           src/CGAL_Nef_polyhedron.h \
           src/CGAL_Nef3_workaround.h \
           src/convex_hull_3_bugfix.h \
           src/cgalworker.h \
           src/Polygon2d-CGAL.h

SOURCES += src/cgalutils.cc \
           src/cgalutils-applyops.cc \
           src/cgalutils-project.cc \
           src/cgalutils-tess.cc \
           src/cgalutils-polyhedron.cc \
           src/CGALCache.cc \
           src/CGALRenderer.cc \
           src/CGAL_Nef_polyhedron.cc \
           src/cgalworker.cc \
           src/Polygon2d-CGAL.cc
}

macx {
  HEADERS += src/AppleEvents.h \
             src/EventFilter.h \
             src/CocoaUtils.h
  SOURCES += src/AppleEvents.cc
  OBJECTIVE_SOURCES += src/CocoaUtils.mm \
                       src/PlatformUtils-mac.mm
}
unix:!macx {
  SOURCES += src/PlatformUtils-posix.cc
}
win* {
  HEADERS += src/findversion.h
  SOURCES += src/PlatformUtils-win.cc
}

isEmpty(PREFIX):PREFIX = /usr/local

target.path = $$PREFIX/bin/
INSTALLS += target

# Run translation update scripts as last step after linking the target
QMAKE_POST_LINK += $$PWD/scripts/translation-make.sh

# Create install targets for the languages defined in LINGUAS
LINGUAS = $$cat(locale/LINGUAS)
LOCALE_PREFIX = "$$PREFIX/share/$${FULLNAME}/locale"
for(language, LINGUAS) {
  catalogdir = locale/$$language/LC_MESSAGES
  exists(locale/$${language}.po) {
    # Use .extra and copy manually as the source path might not exist,
    # e.g. on a clean checkout. In that case qmake would not create
    # the needed targets in the generated Makefile.
    translation_path = translation_$${language}.path
    translation_extra = translation_$${language}.extra
    translation_depends = translation_$${language}.depends
    $$translation_path = $$LOCALE_PREFIX/$$language/LC_MESSAGES/
    $$translation_extra = cp -f $${catalogdir}/openscad.mo \"\$(INSTALL_ROOT)$$LOCALE_PREFIX/$$language/LC_MESSAGES/openscad.mo\"
    $$translation_depends = locale/$${language}.po
    INSTALLS += translation_$$language
  }
}

examples.path = "$$PREFIX/share/$${FULLNAME}/examples/"
examples.files = examples/*
INSTALLS += examples

libraries.path = "$$PREFIX/share/$${FULLNAME}/libraries/"
libraries.files = libraries/*
INSTALLS += libraries

fonts.path = "$$PREFIX/share/$${FULLNAME}/fonts/"
fonts.files = fonts/*
INSTALLS += fonts

colorschemes.path = "$$PREFIX/share/$${FULLNAME}/color-schemes/"
colorschemes.files = color-schemes/*
INSTALLS += colorschemes

applications.path = $$PREFIX/share/applications
applications.extra = cat icons/openscad.desktop | sed -e \"'s/^Icon=openscad/Icon=$${FULLNAME}/; s/^Exec=openscad/Exec=$${FULLNAME}/'\" > \"\$(INSTALL_ROOT)$${applications.path}/$${FULLNAME}.desktop\"
INSTALLS += applications

mimexml.path = $$PREFIX/share/mime/packages
mimexml.extra = cp -f icons/openscad.xml \"\$(INSTALL_ROOT)$${mimexml.path}/$${FULLNAME}.xml\"
INSTALLS += mimexml

appdata.path = $$PREFIX/share/appdata
appdata.extra = cp -f openscad.appdata.xml \"\$(INSTALL_ROOT)$${appdata.path}/$${FULLNAME}.appdata.xml\"
INSTALLS += appdata

icons.path = $$PREFIX/share/pixmaps
icons.extra = test -f icons/$${FULLNAME}.png && cp -f icons/$${FULLNAME}.png \"\$(INSTALL_ROOT)$${icons.path}/\" || cp -f icons/openscad.png \"\$(INSTALL_ROOT)$${icons.path}/$${FULLNAME}.png\"
INSTALLS += icons

man.path = $$PREFIX/share/man/man1
man.extra = cp -f doc/openscad.1 \"\$(INSTALL_ROOT)$${man.path}/$${FULLNAME}.1\"
INSTALLS += man<|MERGE_RESOLUTION|>--- conflicted
+++ resolved
@@ -423,10 +423,7 @@
            src/export_off.cc \
            src/export_dxf.cc \
            src/export_svg.cc \
-<<<<<<< HEAD
-=======
            src/export_nef.cc \
->>>>>>> ab338a2c
            src/export_png.cc \
            src/import.cc \
            src/renderer.cc \
