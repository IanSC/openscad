--- conflicted
+++ resolved
@@ -133,11 +133,7 @@
    QMAKE_LFLAGS += -L/usr/X11R7/lib
    QMAKE_LFLAGS += -Wl,-R/usr/X11R7/lib
    QMAKE_LFLAGS += -Wl,-R/usr/pkg/lib
-<<<<<<< HEAD
-=======
-   !clang: { QMAKE_CXXFLAGS += -std=c++0x }
    # FIXME: Can the lines below be removed in favour of the OPENSCAD_LIBDIR handling above?
->>>>>>> a5a3d8f4
    !isEmpty(OPENSCAD_LIBDIR) {
      QMAKE_CFLAGS = -I$$OPENSCAD_LIBDIR/include $$QMAKE_CFLAGS
      QMAKE_CXXFLAGS = -I$$OPENSCAD_LIBDIR/include $$QMAKE_CXXFLAGS
