cmake_minimum_required(VERSION 2.8)
# Explicitly use new include policy to avoid globally shadowing included modules
# http://www.cmake.org/cmake/help/cmake-2-8-docs.html#policy:CMP0017
cmake_policy(SET CMP0017 NEW)
project(tests)

set(CMAKE_MODULE_PATH "${CMAKE_SOURCE_DIR}")

# Build debug build as default
if(NOT CMAKE_BUILD_TYPE)
  set(CMAKE_BUILD_TYPE Debug)
endif()

#
# Windows
#

if(WIN32)
  set(WIN32_STATIC_BUILD "True")
endif()

if(WIN32_STATIC_BUILD)
  if(${CMAKE_BUILD_TYPE} STREQUAL "Debug")
    set(EMSG "\nTo build Win32 STATIC OpenSCAD tests you must run")
    set(EMSG "${EMSG} \ncmake .. -DCMAKE_BUILD_TYPE=Release")
    set(EMSG "${EMSG} \nthen replace /MD with /MT in CMakeCache.txt")
    set(EMSG "${EMSG} \ni.e. sed -i s/\\/MD/\\/MT/ CMakeCache.txt") 
    set(EMSG "${EMSG} \nthen re-run cmake ..") 
    message(FATAL_ERROR ${EMSG})
  endif()
endif()

# Disable warnings
if(WIN32)
  # too long decorated names
  set(CMAKE_CXX_FLAGS "${CMAKE_CXX_FLAGS} /wd4503")
  # int cast to bool in CGAL
  set(CMAKE_CXX_FLAGS "${CMAKE_CXX_FLAGS} /wd4800")
  # unreferenced parameters in CGAL
  set(CMAKE_CXX_FLAGS "${CMAKE_CXX_FLAGS} /wd4100")
  # fopen_s advertisement
  set(CMAKE_CXX_FLAGS "${CMAKE_CXX_FLAGS} -D_CRT_SECURE_NO_DEPRECATE")
endif()

# Debugging - if you uncomment, use nmake -f Makefile > log.txt (the log is big)
if(WIN32)
  # Linker debugging
  #set(CMAKE_EXE_LINKER_FLAGS "${CMAKE_EXE_LINKER_FLAGS} -VERBOSE")

  # Compiler debugging
  # you have to pass -DCMAKE_VERBOSE_MAKEFILE=ON to cmake when you run it. 
endif()


#
# Build test apps
#

# Mac OS X
if(${CMAKE_SYSTEM_NAME} MATCHES "Darwin")
  FIND_LIBRARY(COCOA_LIBRARY Cocoa)
endif(${CMAKE_SYSTEM_NAME} MATCHES "Darwin")

# Qt4
find_package(OpenGL)
find_package(Qt4 COMPONENTS QtCore QtGui QtOpenGL REQUIRED)
include(${QT_USE_FILE})

# Eigen2

# Turn off Eigen SIMD optimization
if(NOT ${CMAKE_SYSTEM_NAME} MATCHES "Darwin")
  set(CMAKE_CXX_FLAGS "${CMAKE_CXX_FLAGS} -DEIGEN_DONT_ALIGN")
endif()

if (NOT EIGEN2_INCLUDE_DIR)
  find_path(EIGEN2_INCLUDE_DIR
            Eigen/Core 
            PATHS ENV EIGEN2DIR /opt/local/include/eigen2 /usr/include/eigen2)
  if (NOT EIGEN2_INCLUDE_DIR)
    message(FATAL_ERROR "Eigen2 not found")
  else()
    message(STATUS "Eigen2 found in " ${EIGEN2_INCLUDE_DIR})
  endif()
endif()
include_directories(${EIGEN2_INCLUDE_DIR})

# OpenCSG
if (NOT $ENV{OPENCSG_DIR} STREQUAL "")
  set(OPENCSG_DIR "$ENV{OPENCSG_DIR}")
elseif (NOT $ENV{MACOSX_DEPLOY_DIR} STREQUAL "")
  set(OPENCSG_DIR "$ENV{MACOSX_DEPLOY_DIR}")
endif()
if (NOT OPENCSG_INCLUDE_DIR)
   message(STATUS ${OPENCSG_DIR})
  find_path(OPENCSG_INCLUDE_DIR
            opencsg.h
            PATHS ${OPENCSG_DIR}/include)
  find_library(OPENCSG_LIBRARY
               opencsg
               PATHS ${OPENCSG_DIR}/lib)
  if (NOT OPENCSG_INCLUDE_DIR OR NOT OPENCSG_LIBRARY)
    message(FATAL_ERROR "OpenCSG not found")
  else()
    message(STATUS "OpenCSG found in " ${OPENCSG_LIBRARY})
  endif()
endif()
include_directories(${OPENCSG_INCLUDE_DIR})

# GLEW

if (NOT $ENV{MACOSX_DEPLOY_DIR} STREQUAL "")
  set(GLEW_DIR "$ENV{MACOSX_DEPLOY_DIR}")
endif()

find_package(GLEW REQUIRED)
include_directories(${GLEW_INCLUDE_PATH})

if(WIN32_STATIC_BUILD)
  set(CMAKE_CXX_FLAGS "${CMAKE_CXX_FLAGS} -DGLEW_STATIC")
endif()

# Flex/Bison
find_package(BISON)
find_package(FLEX)
# The COMPILE_FLAGS and forced C++ compiler is just to be compatible with qmake
if (WIN32)
  set(FLEX_UNISTD_FLAG "-DYY_NO_UNISTD_H")
endif()
FLEX_TARGET(OpenSCADlexer ../src/lexer.l ${CMAKE_CURRENT_BINARY_DIR}/lexer.cpp COMPILE_FLAGS "-Plexer ${FLEX_UNISTD_FLAG}")
BISON_TARGET(OpenSCADparser ../src/parser.y ${CMAKE_CURRENT_BINARY_DIR}/parser_yacc.c COMPILE_FLAGS "-p parser")
ADD_FLEX_BISON_DEPENDENCY(OpenSCADlexer OpenSCADparser)
set_source_files_properties(${CMAKE_CURRENT_BINARY_DIR}/parser_yacc.c PROPERTIES LANGUAGE "CXX")


# Internal includes
include_directories(../src)

add_definitions(-DOPENSCAD_VERSION=test -DOPENSCAD_YEAR=2011 -DOPENSCAD_MONTH=10)

<<<<<<< HEAD
set(CORE_SOURCES
  ../src/mathc99.cc
=======

set(CORE_SOURCES
>>>>>>> 913869bb
  ../src/handle_dep.cc 
  ../src/qhash.cc
  ../src/value.cc 
  ../src/expr.cc 
  ../src/func.cc 
  ../src/module.cc 
  ../src/node.cc 
  ../src/context.cc 
  ../src/csgterm.cc 
  ../src/polyset.cc 
  ../src/csgops.cc 
  ../src/transform.cc 
  ../src/color.cc 
  ../src/primitives.cc 
  ../src/projection.cc 
  ../src/cgaladv.cc 
  ../src/surface.cc 
  ../src/control.cc 
  ../src/render.cc 
  ../src/import.cc 
  ../src/dxfdata.cc 
  ../src/dxftess.cc 
  ../src/dxfdim.cc 
  ../src/linearextrude.cc 
  ../src/rotateextrude.cc 
  ../src/printutils.cc 
  ../src/progress.cc 
  ${FLEX_OpenSCADlexer_OUTPUTS}
  ${BISON_OpenSCADparser_OUTPUTS})

set(COMMON_SOURCES
  ${CORE_SOURCES}
  ../src/export.cc 
  ../src/nodedumper.cc 
  ../src/traverser.cc 
  ../src/PolySetEvaluator.cc 
  ../src/PolySetCache.cc 
  ../src/Tree.cc
<<<<<<< HEAD
  lodepng.cpp
  ${FLEX_OpenSCADlexer_OUTPUTS}
  ${BISON_OpenSCADparser_OUTPUTS})
=======
)

#
# echotest
#
add_executable(echotest echotest.cc ${CORE_SOURCES})
target_link_libraries(echotest ${QT_LIBRARIES} ${OPENGL_LIBRARY})
>>>>>>> 913869bb

#
# echotest
#
add_executable(echotest echotest.cc ${CORE_SOURCES})
target_link_libraries(echotest ${QT_LIBRARIES} ${OPENGL_LIBRARY})

#
# echotest
#
add_executable(echotest echotest.cc ${CORE_SOURCES})
target_link_libraries(echotest ${QT_LIBRARIES} ${OPENGL_LIBRARY})

#
# Offscreen OpenGL context source code
#
if(${CMAKE_SYSTEM_NAME} MATCHES "Darwin")
	message(STATUS "Offscreen OpenGL Context - using Apple CGL")
	set(OFFSCREEN_CTX_SOURCE "OffscreenContext.mm")
elseif(UNIX)
	message(STATUS "Offscreen OpenGL Context - using Unix GLX")
	set(OFFSCREEN_CTX_SOURCE "OffscreenContext.cc")
elseif(WIN32)
	message(STATUS "Offscreen OpenGL Context - using Microsoft WGL")
	set(OFFSCREEN_CTX_SOURCE "OffscreenContextWGL.cc")
endif()

#
# Yangli Hector Yee's PerceptualDiff code
#

add_executable(yee_compare yee_compare.cpp lodepng.cpp)

#
# dumptest
#
add_executable(dumptest dumptest.cc ${COMMON_SOURCES})
target_link_libraries(dumptest ${QT_LIBRARIES} ${OPENGL_LIBRARY})

#
# csgtexttest
#
add_executable(csgtexttest csgtexttest.cc CSGTextRenderer.cc CSGTextCache.cc ../src/qhash.cc ${COMMON_SOURCES})
target_link_libraries(csgtexttest ${QT_LIBRARIES} ${OPENGL_LIBRARY})

#
# csgtermtest
#
add_executable(csgtermtest csgtermtest.cc ../src/CSGTermEvaluator.cc ${COMMON_SOURCES})
target_link_libraries(csgtermtest ${QT_LIBRARIES} ${OPENGL_LIBRARY})

if (NOT $ENV{MACOSX_DEPLOY_DIR} STREQUAL "")
  set(CGAL_DIR "$ENV{MACOSX_DEPLOY_DIR}/lib/CGAL")
  set(CMAKE_MODULE_PATH "${CGAL_DIR}")
endif()
find_package(CGAL REQUIRED)
include_directories(${CGAL_INCLUDE_DIRS})

#
# cgaltest
#
add_executable(cgaltest cgaltest.cc ../src/CGAL_Nef_polyhedron.cc ../src/cgalutils.cc ../src/CSGTermEvaluator.cc
                        ../src/CGALEvaluator.cc ../src/CGALCache.cc ../src/PolySetCGALEvaluator.cc ../src/qhash.cc
                        ../src/CGAL_Nef_polyhedron_DxfData.cc ../src/cgaladv_minkowski2.cc ../src/cgaladv_convexhull2.cc
                        ${COMMON_SOURCES})
set_target_properties(cgaltest PROPERTIES COMPILE_FLAGS "-DENABLE_CGAL ${CGAL_CXX_FLAGS_INIT}")
target_link_libraries(cgaltest ${CGAL_LIBRARY} ${CGAL_3RD_PARTY_LIBRARIES} ${QT_LIBRARIES} ${OPENGL_LIBRARY})

#
# cgalpngtest
#
add_executable(cgalpngtest cgalpngtest.cc OffscreenView.cc bboxhelp.cc ${OFFSCREEN_CTX_SOURCE} imageutils.cc fbo.cc
                           ../src/CGALRenderer.cc ../src/CGAL_Nef_polyhedron.cc ../src/cgalutils.cc
                           ../src/CSGTermEvaluator.cc ../src/CGALEvaluator.cc ../src/CGALCache.cc
                           ../src/PolySetCGALEvaluator.cc ../src/qhash.cc
                           ../src/CGAL_Nef_polyhedron_DxfData.cc ../src/cgaladv_minkowski2.cc ../src/cgaladv_convexhull2.cc
                           ${COMMON_SOURCES})
set_target_properties(cgalpngtest PROPERTIES COMPILE_FLAGS "-DENABLE_CGAL ${CGAL_CXX_FLAGS_INIT}")
target_link_libraries(cgalpngtest ${CGAL_LIBRARY} ${CGAL_3RD_PARTY_LIBRARIES} ${QT_LIBRARIES}  ${GLEW_LIBRARY} ${COCOA_LIBRARY} ${OPENGL_LIBRARY})

#
# opencsgtest
#

add_executable(opencsgtest opencsgtest.cc csgtestcore.cc OffscreenView.cc ${OFFSCREEN_CTX_SOURCE} imageutils.cc fbo.cc
                           ../src/OpenCSGRenderer.cc ../src/ThrownTogetherRenderer.cc
                           ../src/CSGTermEvaluator.cc ../src/CGAL_Nef_polyhedron.cc ../src/cgalutils.cc
                           ../src/CGALEvaluator.cc ../src/CGALCache.cc ../src/PolySetCGALEvaluator.cc ../src/qhash.cc
                           ../src/CGAL_Nef_polyhedron_DxfData.cc ../src/cgaladv_minkowski2.cc ../src/cgaladv_convexhull2.cc
                           ${COMMON_SOURCES})
set_target_properties(opencsgtest PROPERTIES COMPILE_FLAGS "-DENABLE_OPENCSG -DENABLE_CGAL ${CGAL_CXX_FLAGS_INIT}")
target_link_libraries(opencsgtest ${CGAL_LIBRARY} ${CGAL_3RD_PARTY_LIBRARIES} ${QT_LIBRARIES} ${OPENCSG_LIBRARY} ${GLEW_LIBRARY} ${COCOA_LIBRARY} ${OPENGL_LIBRARY})

#
# throwntogethertest
#

add_executable(throwntogethertest throwntogethertest.cc csgtestcore.cc OffscreenView.cc ${OFFSCREEN_CTX_SOURCE} imageutils.cc fbo.cc
                           ../src/OpenCSGRenderer.cc ../src/ThrownTogetherRenderer.cc
                           ../src/CSGTermEvaluator.cc ../src/CGAL_Nef_polyhedron.cc ../src/cgalutils.cc
                           ../src/CGALEvaluator.cc ../src/CGALCache.cc ../src/PolySetCGALEvaluator.cc ../src/qhash.cc
                           ../src/CGAL_Nef_polyhedron_DxfData.cc ../src/cgaladv_minkowski2.cc ../src/cgaladv_convexhull2.cc
                           ${COMMON_SOURCES})
set_target_properties(throwntogethertest PROPERTIES COMPILE_FLAGS "-DENABLE_OPENCSG -DENABLE_CGAL ${CGAL_CXX_FLAGS_INIT}")
target_link_libraries(throwntogethertest ${CGAL_LIBRARY} ${CGAL_3RD_PARTY_LIBRARIES} ${QT_LIBRARIES} ${OPENCSG_LIBRARY} ${GLEW_LIBRARY} ${COCOA_LIBRARY} ${OPENGL_LIBRARY})


#
# This functions adds cmd-line tests given files.
# Files are sent as the parameters following TESTSUFFIX
#
find_package(PythonInterp)
function(add_cmdline_test TESTCMD TESTSUFFIX)
  get_filename_component(TESTCMD_NAME ${TESTCMD} NAME_WE)
  foreach (SCADFILE ${ARGN})
    get_filename_component(TESTNAME ${SCADFILE} NAME_WE)
    string(REPLACE " " "_" TESTNAME ${TESTNAME}) # Test names cannot include spaces
    add_test("${TESTCMD_NAME}_${TESTNAME}" ${PYTHON_EXECUTABLE} ${tests_SOURCE_DIR}/test_cmdline_tool.py -s ${TESTSUFFIX} ${CMAKE_BINARY_DIR}/${TESTCMD} "${SCADFILE}")
  endforeach()
endfunction()

enable_testing()

# Find all scad files
file(GLOB MINIMAL_FILES ${CMAKE_SOURCE_DIR}/../testdata/scad/minimal/*.scad)
file(GLOB FEATURES_FILES ${CMAKE_SOURCE_DIR}/../testdata/scad/features/*.scad)
file(GLOB BUGS_FILES ${CMAKE_SOURCE_DIR}/../testdata/scad/bugs/*.scad)
file(GLOB SCAD_DXF_FILES ${CMAKE_SOURCE_DIR}/../testdata/scad/dxf/*.scad)

list(APPEND ECHO_FILES
            ${CMAKE_SOURCE_DIR}/../testdata/scad/minimal/echo.scad
            ${CMAKE_SOURCE_DIR}/../testdata/scad/features/echo-tests.scad)

# Add echotest tests to CTest
add_cmdline_test(echotest txt ${ECHO_FILES})
# Add dumptest tests to CTest
add_cmdline_test(dumptest txt ${MINIMAL_FILES})
# Add csgtexttest tests to CTest
add_cmdline_test(csgtexttest txt ${MINIMAL_FILES})
# Add csgtermtest tests to CTest
add_cmdline_test(csgtermtest txt ${MINIMAL_FILES})

# Add cgaltest tests to CTest
add_cmdline_test(cgaltest stl ${CGALTEST_FILES})

# Add cgalpngtest tests to CTest
LIST(APPEND CGALPNGTEST_FILES 
            ${CMAKE_SOURCE_DIR}/../testdata/scad/features/2d-3d.scad
            ${CMAKE_SOURCE_DIR}/../testdata/scad/features/circle-tests.scad
            ${CMAKE_SOURCE_DIR}/../testdata/scad/features/square-tests.scad
            ${CMAKE_SOURCE_DIR}/../testdata/scad/features/polygon-tests.scad
            ${CMAKE_SOURCE_DIR}/../testdata/scad/features/cube-tests.scad
            ${CMAKE_SOURCE_DIR}/../testdata/scad/features/sphere-tests.scad
            ${CMAKE_SOURCE_DIR}/../testdata/scad/features/cylinder-tests.scad
            ${CMAKE_SOURCE_DIR}/../testdata/scad/features/polyhedron-tests.scad
            ${CMAKE_SOURCE_DIR}/../testdata/scad/features/union-tests.scad
            ${CMAKE_SOURCE_DIR}/../testdata/scad/features/difference-tests.scad
            ${CMAKE_SOURCE_DIR}/../testdata/scad/features/intersection-tests.scad
            ${CMAKE_SOURCE_DIR}/../testdata/scad/features/linear_extrude-tests.scad
            ${CMAKE_SOURCE_DIR}/../testdata/scad/features/rotate_extrude-tests.scad
            ${CMAKE_SOURCE_DIR}/../testdata/scad/features/minkowski2-tests.scad
            ${CMAKE_SOURCE_DIR}/../testdata/scad/features/minkowski3-tests.scad
            ${CMAKE_SOURCE_DIR}/../testdata/scad/features/hull2-tests.scad
            ${CMAKE_SOURCE_DIR}/../testdata/scad/features/surface-tests.scad
            ${CMAKE_SOURCE_DIR}/../testdata/scad/features/import_dxf-tests.scad
            ${CMAKE_SOURCE_DIR}/../testdata/scad/features/transform-tests.scad
            ${CMAKE_SOURCE_DIR}/../testdata/scad/features/color-tests.scad
            ${CMAKE_SOURCE_DIR}/../testdata/scad/features/background-modifier.scad
            ${CMAKE_SOURCE_DIR}/../testdata/scad/features/highlight-modifier.scad
            ${CMAKE_SOURCE_DIR}/../testdata/scad/features/root-modifier.scad
            ${CMAKE_SOURCE_DIR}/../testdata/scad/features/disable-modifier.scad
            ${CMAKE_SOURCE_DIR}/../testdata/scad/features/for-tests.scad
            ${CMAKE_SOURCE_DIR}/../testdata/scad/features/for-nested-tests.scad
            ${CMAKE_SOURCE_DIR}/../testdata/scad/features/intersection_for-tests.scad
            ${CMAKE_SOURCE_DIR}/../testdata/scad/features/render-tests.scad
            ${CMAKE_SOURCE_DIR}/../testdata/scad/features/projection-tests.scad
            ${CMAKE_SOURCE_DIR}/../testdata/scad/features/assign-tests.scad
            ${CMAKE_SOURCE_DIR}/../testdata/scad/features/include-tests.scad
            ${CMAKE_SOURCE_DIR}/../testdata/scad/features/child-tests.scad
            ${CMAKE_SOURCE_DIR}/../testdata/scad/features/ifelse-tests.scad)
LIST(APPEND CGALPNGTEST_FILES ${SCAD_DXF_FILES})
#LIST(APPEND CGALPNGTEST_FILES ${CMAKE_SOURCE_DIR}/../examples/example001.scad)
add_cmdline_test(cgalpngtest png ${CGALPNGTEST_FILES})

# Add opencsg tests to CTest
LIST(APPEND OPENCSGTEST_FILES ${CGALPNGTEST_FILES})
LIST(APPEND OPENCSGTEST_FILES 
            ${CMAKE_SOURCE_DIR}/../testdata/scad/features/highlight-and-background-modifier.scad
            ${CMAKE_SOURCE_DIR}/../testdata/scad/features/child-background.scad)
LIST(APPEND OPENCSGTEST_FILES ${SCAD_DXF_FILES})
add_cmdline_test(opencsgtest png ${OPENCSGTEST_FILES})

# Add throwntogether tests to CTest
LIST(APPEND THROWNTOGETHERTEST_FILES ${CGALPNGTEST_FILES})
add_cmdline_test(throwntogethertest png ${THROWNTOGETHERTEST_FILES})

# Add dxfexport tests to CTest
add_cmdline_test(${CMAKE_SOURCE_DIR}/../test-code/exportdxf dxf ${SCAD_FILES})<|MERGE_RESOLUTION|>--- conflicted
+++ resolved
@@ -138,13 +138,8 @@
 
 add_definitions(-DOPENSCAD_VERSION=test -DOPENSCAD_YEAR=2011 -DOPENSCAD_MONTH=10)
 
-<<<<<<< HEAD
 set(CORE_SOURCES
   ../src/mathc99.cc
-=======
-
-set(CORE_SOURCES
->>>>>>> 913869bb
   ../src/handle_dep.cc 
   ../src/qhash.cc
   ../src/value.cc 
@@ -183,19 +178,15 @@
   ../src/PolySetEvaluator.cc 
   ../src/PolySetCache.cc 
   ../src/Tree.cc
-<<<<<<< HEAD
   lodepng.cpp
   ${FLEX_OpenSCADlexer_OUTPUTS}
   ${BISON_OpenSCADparser_OUTPUTS})
-=======
-)
 
 #
 # echotest
 #
 add_executable(echotest echotest.cc ${CORE_SOURCES})
 target_link_libraries(echotest ${QT_LIBRARIES} ${OPENGL_LIBRARY})
->>>>>>> 913869bb
 
 #
 # echotest
