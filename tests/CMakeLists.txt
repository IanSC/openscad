--- conflicted
+++ resolved
@@ -672,47 +672,14 @@
 #
 add_executable(cgalcachetest cgalcachetest.cc)
 set_target_properties(cgalcachetest PROPERTIES COMPILE_FLAGS "-DENABLE_CGAL ${CGAL_CXX_FLAGS_INIT}")
-<<<<<<< HEAD
-target_link_libraries(cgalcachetest tests-cgal ${TESTS-CGAL-LIBRARIES} ${CLIPPER_LIBRARY} ${GLEW_LIBRARY} ${COCOA_LIBRARY})
-=======
 target_link_libraries(cgalcachetest tests-cgal ${TESTS-CGAL-LIBRARIES} ${GLEW_LIBRARY})
->>>>>>> 6867c500
 
 #
 # openscad no-qt
 #
 add_executable(openscad_nogui ../src/openscad.cc)
-<<<<<<< HEAD
 set_target_properties(openscad_nogui PROPERTIES COMPILE_FLAGS "-fno-strict-aliasing -DEIGEN_DONT_ALIGN -DENABLE_CGAL ${ENABLE_OPENCSG_FLAG} ${CGAL_CXX_FLAGS_INIT}")
 target_link_libraries(openscad_nogui tests-offscreen tests-cgal tests-nocgal ${TESTS-CORE-LIBRARIES} ${TESTS-CGAL-LIBRARIES} ${GLEW_LIBRARY} ${Boost_LIBRARIES} ${OPENCSG_LIBRARY} ${COCOA_LIBRARY} ${APP_SERVICES_LIBRARY})
-=======
-set_target_properties(openscad_nogui PROPERTIES COMPILE_FLAGS "-fno-strict-aliasing -DEIGEN_DONT_ALIGN -DENABLE_CGAL -DENABLE_OPENCSG ${CGAL_CXX_FLAGS_INIT}")
-target_link_libraries(openscad_nogui tests-offscreen tests-cgal tests-nocgal ${TESTS-CORE-LIBRARIES} ${TESTS-CGAL-LIBRARIES} ${GLEW_LIBRARY} ${OPENCSG_LIBRARY} ${APP_SERVICES_LIBRARY})
-
-#
-# GUI binary tests
-#
-#if(APPLE)
-#  set(OPENSCAD_BINPATH "${CMAKE_CURRENT_SOURCE_DIR}/../OpenSCAD.app/Contents/MacOS/OpenSCAD")
-#elseif (MINGW_CROSS_ENV_DIR) 
-#  set(OPENSCAD_BINPATH "${CMAKE_CURRENT_SOURCE_DIR}/../mingw32/release/openscad.exe")
-#elseif(WIN32)
-#  set(OPENSCAD_BINPATH "${CMAKE_CURRENT_SOURCE_DIR}/../Release/openscad.exe")
-#else()
-#  set(OPENSCAD_BINPATH "${CMAKE_CURRENT_SOURCE_DIR}/../openscad")
-#endif()
-
-#if(EXISTS "${CMAKE_CURRENT_BINARY_DIR}/openscad")
-#  set(OPENSCAD_BINPATH "${CMAKE_CURRENT_BINARY_DIR}/openscad")
-#endif()
-
-#if(EXISTS "${OPENSCAD_BINPATH}")
-#  message(STATUS "Found OpenSCAD binary: ${OPENSCAD_BINPATH}")
-#else()
-#  message(STATUS "Couldn't find the OpenSCAD binary: ${OPENSCAD_BINPATH}")
-#  message(FATAL_ERROR "Please build the OpenSCAD binary and place it here: ${OPENSCAD_BINPATH}" )
-#endif()
->>>>>>> 6867c500
 
 if(WIN32)
   set(OPENSCAD_BINPATH "${CMAKE_CURRENT_BINARY_DIR}/openscad_nogui.exe")
@@ -945,12 +912,9 @@
                        ${CMAKE_SOURCE_DIR}/../testdata/scad/bugs/issue585.scad
                        ${CMAKE_SOURCE_DIR}/../testdata/scad/bugs/issue591.scad
                        ${CMAKE_SOURCE_DIR}/../testdata/scad/bugs/issue593.scad
-<<<<<<< HEAD
-                       ${CMAKE_SOURCE_DIR}/../testdata/scad/bugs/issue612.scad)
-=======
+                       ${CMAKE_SOURCE_DIR}/../testdata/scad/bugs/issue612.scad
                        ${CMAKE_SOURCE_DIR}/../testdata/scad/bugs/issue112.scad
                        ${CMAKE_SOURCE_DIR}/../testdata/scad/bugs/issue666.scad)
->>>>>>> 6867c500
 
 list(APPEND OPENCSGTEST_FILES ${BUGS_FILES})
 list(APPEND CGALPNGTEST_FILES ${BUGS_FILES})
