--- conflicted
+++ resolved
@@ -6,10 +6,7 @@
 DEPRECATED: The import_stl() module will be removed in future releases. Use import() instead.
 DEPRECATED: The import_off() module will be removed in future releases. Use import() instead.
 DEPRECATED: The import_dxf() module will be removed in future releases. Use import() instead.
-<<<<<<< HEAD
+WARNING: Unable to convert scale(undef) parameter to a number, a vec3 or vec2 of numbers or a number, line 32
 WARNING: Problem converting rotate(a=undef) parameter, line 33
-=======
-WARNING: Unable to convert scale(undef) parameter to a number, a vec3 or vec2 of numbers or a number, line 32
 WARNING: Unable to convert mirror(undef) parameter to a vec3 or vec2 of numbers, line 34
-WARNING: Unable to convert translate(undef) parameter to a vec3 or vec2 of numbers, line 35
->>>>>>> bfb96c6a
+WARNING: Unable to convert translate(undef) parameter to a vec3 or vec2 of numbers, line 35